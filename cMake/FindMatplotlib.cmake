--- conflicted
+++ resolved
@@ -1,50 +1,45 @@
-# - Find the matplotlib libraries
-# This module finds IF matplotlib is installed, and sets the following variables
-# indicating where it is.
-#
-#  MATPLOTLIB_FOUND            - was matplotlib found
-#  MATPLOTLIB_VERSION          - the version of matplotlib found as a string
-#  MATPLOTLIB_VERSION_MAJOR    - the major version number of matplotlib
-#  MATPLOTLIB_VERSION_MINOR    - the minor version number of matplotlib
-#  MATPLOTLIB_VERSION_PATCH    - the patch version number of matplotlib
-#  MATPLOTLIB_PATH_DIRS        - path to the matplotlib include files
-
-IF(PYTHONINTERP_FOUND)
-    # Try to import matplotlib into Python interpreter. Python
-    # interpreter was found previously as required package, so
-    # don't take care about this.
-    execute_process(COMMAND "${PYTHON_EXECUTABLE}" "-c"
-        "import matplotlib as m; print(m.__version__); print(m.__path__[0]);"
-        RESULT_VARIABLE _MATPLOTLIB_SEARCH_SUCCESS
-        OUTPUT_VARIABLE _MATPLOTLIB_VALUES
-        ERROR_VARIABLE _MATPLOTLIB_ERROR_VALUE
-        OUTPUT_STRIP_TRAILING_WHITESPACE)
-
-    IF(_MATPLOTLIB_SEARCH_SUCCESS MATCHES 0)
-        set(MATPLOTLIB_FOUND TRUE)
-
-        # Convert the process output into a list
-        string(REGEX REPLACE ";" "\\\\;" _MATPLOTLIB_VALUES ${_MATPLOTLIB_VALUES})
-        string(REGEX REPLACE "\n" ";" _MATPLOTLIB_VALUES ${_MATPLOTLIB_VALUES})
-        list(GET _MATPLOTLIB_VALUES 0 MATPLOTLIB_VERSION)
-        list(GET _MATPLOTLIB_VALUES 1 MATPLOTLIB_PATH_DIRS)
-
-        # Make sure all directory separators are '/'
-        string(REGEX REPLACE "\\\\" "/" MATPLOTLIB_PATH_DIRS ${MATPLOTLIB_PATH_DIRS})
-
-        # Get the major and minor version numbers
-        string(REGEX REPLACE "\\." ";" _MATPLOTLIB_VERSION_LIST ${MATPLOTLIB_VERSION})
-        list(GET _MATPLOTLIB_VERSION_LIST 0 MATPLOTLIB_VERSION_MAJOR)
-        list(GET _MATPLOTLIB_VERSION_LIST 1 MATPLOTLIB_VERSION_MINOR)
-        list(GET _MATPLOTLIB_VERSION_LIST 2 MATPLOTLIB_VERSION_PATCH)
-<<<<<<< HEAD
-        #math(EXPR MATPLOTLIB_VERSION_DECIMAL
-        #    "(${MATPLOTLIB_VERSION_MAJOR} * 10000) + (${MATPLOTLIB_VERSION_MINOR} * 100) + ${MATPLOTLIB_VERSION_PATCH}")
-=======
->>>>>>> 2087f76b
-    ELSE()
-        set(MATPLOTLIB_FOUND FALSE)
-    ENDIF()
-ELSE()
-    set(MATPLOTLIB_FOUND FALSE)
-ENDIF()
+# - Find the matplotlib libraries
+# This module finds IF matplotlib is installed, and sets the following variables
+# indicating where it is.
+#
+#  MATPLOTLIB_FOUND            - was matplotlib found
+#  MATPLOTLIB_VERSION          - the version of matplotlib found as a string
+#  MATPLOTLIB_VERSION_MAJOR    - the major version number of matplotlib
+#  MATPLOTLIB_VERSION_MINOR    - the minor version number of matplotlib
+#  MATPLOTLIB_VERSION_PATCH    - the patch version number of matplotlib
+#  MATPLOTLIB_PATH_DIRS        - path to the matplotlib include files
+
+IF(PYTHONINTERP_FOUND)
+    # Try to import matplotlib into Python interpreter. Python
+    # interpreter was found previously as required package, so
+    # don't take care about this.
+    execute_process(COMMAND "${PYTHON_EXECUTABLE}" "-c"
+        "import matplotlib as m; print(m.__version__); print(m.__path__[0]);"
+        RESULT_VARIABLE _MATPLOTLIB_SEARCH_SUCCESS
+        OUTPUT_VARIABLE _MATPLOTLIB_VALUES
+        ERROR_VARIABLE _MATPLOTLIB_ERROR_VALUE
+        OUTPUT_STRIP_TRAILING_WHITESPACE)
+
+    IF(_MATPLOTLIB_SEARCH_SUCCESS MATCHES 0)
+        set(MATPLOTLIB_FOUND TRUE)
+
+        # Convert the process output into a list
+        string(REGEX REPLACE ";" "\\\\;" _MATPLOTLIB_VALUES ${_MATPLOTLIB_VALUES})
+        string(REGEX REPLACE "\n" ";" _MATPLOTLIB_VALUES ${_MATPLOTLIB_VALUES})
+        list(GET _MATPLOTLIB_VALUES 0 MATPLOTLIB_VERSION)
+        list(GET _MATPLOTLIB_VALUES 1 MATPLOTLIB_PATH_DIRS)
+
+        # Make sure all directory separators are '/'
+        string(REGEX REPLACE "\\\\" "/" MATPLOTLIB_PATH_DIRS ${MATPLOTLIB_PATH_DIRS})
+
+        # Get the major and minor version numbers
+        string(REGEX REPLACE "\\." ";" _MATPLOTLIB_VERSION_LIST ${MATPLOTLIB_VERSION})
+        list(GET _MATPLOTLIB_VERSION_LIST 0 MATPLOTLIB_VERSION_MAJOR)
+        list(GET _MATPLOTLIB_VERSION_LIST 1 MATPLOTLIB_VERSION_MINOR)
+        list(GET _MATPLOTLIB_VERSION_LIST 2 MATPLOTLIB_VERSION_PATCH)
+    ELSE()
+        set(MATPLOTLIB_FOUND FALSE)
+    ENDIF()
+ELSE()
+    set(MATPLOTLIB_FOUND FALSE)
+ENDIF()