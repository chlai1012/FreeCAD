/***************************************************************************
 *   Copyright (c) Jürgen Riegel          (juergen.riegel@web.de) 2002     *
 *                                                                         *
 *   This file is part of the FreeCAD CAx development system.              *
 *                                                                         *
 *   This library is free software; you can redistribute it and/or         *
 *   modify it under the terms of the GNU Library General Public           *
 *   License as published by the Free Software Foundation; either          *
 *   version 2 of the License, or (at your option) any later version.      *
 *                                                                         *
 *   This library  is distributed in the hope that it will be useful,      *
 *   but WITHOUT ANY WARRANTY; without even the implied warranty of        *
 *   MERCHANTABILITY or FITNESS FOR A PARTICULAR PURPOSE.  See the         *
 *   GNU Library General Public License for more details.                  *
 *                                                                         *
 *   You should have received a copy of the GNU Library General Public     *
 *   License along with this library; see the file COPYING.LIB. If not,    *
 *   write to the Free Software Foundation, Inc., 59 Temple Place,         *
 *   Suite 330, Boston, MA  02111-1307, USA                                *
 *                                                                         *
 ***************************************************************************/


/*! \namespace App \class App::Document
This is besides the Application class the most important class in FreeCAD
It contains all the data of the opened, saved or newly created FreeCAD Document.
The Document manage the Undo and Redo mechanism and the linking of documents.

Note: the documents are not free objects. They are completely handled by the
App::Application. Only the Application can Open or destroy a document.

\section Exception Exception handling
As the document is the main data structure of FreeCAD we have to take a close
look on how Exceptions affect the integrity of the App::Document.

\section UndoRedo Undo Redo an Transactions
Undo Redo handling is one of the major mechanism of an document in terms of
user friendliness and speed (no one will wait for Undo too long).

\section Dependency Graph and dependency handling
The FreeCAD document handles the dependencies of its DocumentObjects with
an adjacence list. This gives the opportunity to calculate the shortest
recompute path. Also enables more complicated dependencies beyond trees.


@see App::Application
@see App::DocumentObject
*/



#include "PreCompiled.h"

#ifndef _PreComp_
# include <algorithm>
# include <sstream>
# include <climits>
# include <bitset>
# include <random>
#endif

#include <boost/algorithm/string.hpp>

#include <boost/graph/adjacency_list.hpp>
#include <boost/graph/subgraph.hpp>
#include <boost/graph/graphviz.hpp>
#include <boost/graph/strong_components.hpp>

#ifdef USE_OLD_DAG
#include <boost/graph/topological_sort.hpp>
#include <boost/graph/depth_first_search.hpp>
#include <boost/graph/dijkstra_shortest_paths.hpp>
#include <boost/graph/visitors.hpp>
#endif //USE_OLD_DAG

#include <boost/bind.hpp>
#include <boost/regex.hpp>
#include <unordered_set>
#include <unordered_map>
#include <random>

#include <QCoreApplication>
#include <QCryptographicHash>

#include "Document.h"
#include "Application.h"
#include "DocumentObject.h"
#include "MergeDocuments.h"
#include <App/DocumentPy.h>

#include <Base/Console.h>
#include <Base/Exception.h>
#include <Base/FileInfo.h>
#include <Base/TimeInfo.h>
#include <Base/Interpreter.h>
#include <Base/Reader.h>
#include <Base/Writer.h>
#include <Base/Stream.h>
#include <Base/FileInfo.h>
#include <Base/Tools.h>
#include <Base/Uuid.h>
#include <Base/Sequencer.h>

#ifdef _MSC_VER
#include <zipios++/zipios-config.h>
#endif
#include <zipios++/zipfile.h>
#include <zipios++/zipinputstream.h>
#include <zipios++/zipoutputstream.h>
#include <zipios++/meta-iostreams.h>

#include "Application.h"
#include "Transactions.h"
#include "GeoFeatureGroupExtension.h"
#include "Origin.h"
#include "OriginGroupExtension.h"
#include "Link.h"
#include "GeoFeature.h"

FC_LOG_LEVEL_INIT("App", true, true, true);

using Base::Console;
using Base::streq;
using Base::Writer;
using namespace App;
using namespace std;
using namespace boost;
using namespace zipios;

#if FC_DEBUG
#  define FC_LOGFEATUREUPDATE
#endif

// typedef boost::property<boost::vertex_root_t, DocumentObject* > VertexProperty;
typedef boost::adjacency_list <
boost::vecS,           // class OutEdgeListS  : a Sequence or an AssociativeContainer
boost::vecS,           // class VertexListS   : a Sequence or a RandomAccessContainer
boost::directedS,      // class DirectedS     : This is a directed graph
boost::no_property,    // class VertexProperty:
boost::no_property,    // class EdgeProperty:
boost::no_property,    // class GraphProperty:
boost::listS           // class EdgeListS:
> DependencyList;
typedef boost::graph_traits<DependencyList> Traits;
typedef Traits::vertex_descriptor Vertex;
typedef Traits::edge_descriptor Edge;
typedef std::vector <size_t> Node;
typedef std::vector <size_t> Path;

namespace App {

static bool _IsRestoring;
static bool _IsRelabeling;
// Pimpl class
struct DocumentP
{
    // Array to preserve the creation order of created objects
    std::vector<DocumentObject*> objectArray;
    std::unordered_set<App::DocumentObject*> touchedObjs;
    std::unordered_map<std::string,DocumentObject*> objectMap;
    std::unordered_map<long,DocumentObject*> objectIdMap;
    std::unordered_map<std::string, bool> partialLoadObjects;
    long lastObjectId;
    DocumentObject* activeObject;
    Transaction *activeUndoTransaction;
    int iTransactionMode;
    bool rollback;
    bool undoing; ///< document in the middle of undo or redo
    std::bitset<32> StatusBits;
    int iUndoMode;
    unsigned int UndoMemSize;
    unsigned int UndoMaxStackSize;
#ifdef USE_OLD_DAG
    DependencyList DepList;
    std::map<DocumentObject*,Vertex> VertexObjectList;
    std::map<Vertex,DocumentObject*> vertexMap;
#endif //USE_OLD_DAG
    std::multimap<const App::DocumentObject*, 
        std::unique_ptr<App::DocumentObjectExecReturn> > _RecomputeLog;

    DocumentP() {
        static std::random_device _RD;
        static std::mt19937 _RGEN(_RD());
        static std::uniform_int_distribution<> _RDIST(0,5000);
<<<<<<< HEAD
        // Set some random offset to reduce likelyhood of ID collison when
=======
        // Set some random offset to reduce likelihood of ID collison when
>>>>>>> 3c4d5983
        // copying shape from other document. It is probably better to randomize
        // on each object ID.
        lastObjectId = _RDIST(_RGEN); 
        activeObject = 0;
        activeUndoTransaction = 0;
        iTransactionMode = 0;
        rollback = false;
        undoing = false;
        StatusBits.set((size_t)Document::Closable, true);
        StatusBits.set((size_t)Document::KeepTrailingDigits, true);
        StatusBits.set((size_t)Document::Restoring, false);
        iUndoMode = 0;
        UndoMemSize = 0;
        UndoMaxStackSize = 20;
    }

    void addRecomputeLog(const char *why, App::DocumentObject *obj) {
        addRecomputeLog(new DocumentObjectExecReturn(why,obj));
    }

    void addRecomputeLog(const std::string &why, App::DocumentObject *obj) {
        addRecomputeLog(new DocumentObjectExecReturn(why,obj));
    }

    void addRecomputeLog(DocumentObjectExecReturn *returnCode) {
        if(!returnCode->Which) {
            delete returnCode;
            return;
        }
        _RecomputeLog.emplace(returnCode->Which, std::unique_ptr<DocumentObjectExecReturn>(returnCode));
        returnCode->Which->setStatus(ObjectStatus::Error,true);
    }

    void clearRecomputeLog(const App::DocumentObject *obj=0) {
        if(!obj)
            _RecomputeLog.clear();
        else
            _RecomputeLog.erase(obj);
    }

    const char *findRecomputeLog(const App::DocumentObject *obj) {
        auto range = _RecomputeLog.equal_range(obj);
        if(range.first == range.second)
            return 0;
        return (--range.second)->second->Why.c_str();
    }

    static
    void findAllPathsAt(const std::vector <Node> &all_nodes, size_t id,
                        std::vector <Path> &all_paths, Path tmp);
    std::vector<App::DocumentObject*>
    topologicalSort(const std::vector<App::DocumentObject*>& objects) const;
    std::vector<App::DocumentObject*>
    static partialTopologicalSort(const std::vector<App::DocumentObject*>& objects);
};

} // namespace App

PROPERTY_SOURCE(App::Document, App::PropertyContainer)

bool Document::testStatus(Status pos) const
{
    return d->StatusBits.test((size_t)pos);
}

void Document::setStatus(Status pos, bool on)
{
    d->StatusBits.set((size_t)pos, on);
}

void Document::writeDependencyGraphViz(std::ostream &out)
{
    //  // caching vertex to DocObject
    //std::map<Vertex,DocumentObject*> VertexMap;
    //for(std::map<DocumentObject*,Vertex>::const_iterator It1= _DepConMap.begin();It1 != _DepConMap.end(); ++It1)
    //  VertexMap[It1->second] = It1->first;

    out << "digraph G {" << endl;
    out << "\tordering=out;" << endl;
    out << "\tnode [shape = box];" << endl;

    for (auto It = d->objectMap.begin(); It != d->objectMap.end();++It) {
        out << "\t" << It->first << ";" <<endl;
        std::vector<DocumentObject*> OutList = It->second->getOutList();
        for (std::vector<DocumentObject*>::const_iterator It2=OutList.begin();It2!=OutList.end();++It2)
            if (*It2)
                out << "\t" << It->first << "->" << (*It2)->getNameInDocument() << ";" <<endl;
    }

    /*
    graph_traits<DependencyList>::edge_iterator ei, ei_end;
    for (tie(ei,ei_end) = edges(_DepList); ei != ei_end; ++ei)
      out << "\t"
          << VertexMap[source(*ei, _DepList)]->getNameInDocument()
          << " -> "
          << VertexMap[target(*ei, _DepList)]->getNameInDocument()
          << ";" << endl;
    */
    out << "}" << endl;
}

void Document::exportGraphviz(std::ostream& out) const
{
    /* Typedefs for a graph with graphviz attributes */
    typedef std::map<std::string, std::string> GraphvizAttributes;
    typedef boost::subgraph< adjacency_list<vecS, vecS, directedS,
            property<vertex_attribute_t, GraphvizAttributes>,
            property<edge_index_t, int, property<edge_attribute_t, GraphvizAttributes> >,
            property<graph_name_t, std::string,
            property<graph_graph_attribute_t,  GraphvizAttributes,
            property<graph_vertex_attribute_t, GraphvizAttributes,
            property<graph_edge_attribute_t,   GraphvizAttributes>
            > > > > > Graph;

    /**
     * @brief The GraphCreator class
     *
     * This class creates the dependency graph for a document.
     *
     */

    class GraphCreator {
    public:

        GraphCreator(struct DocumentP* _d) : d(_d), vertex_no(0), seed(std::random_device()()), distribution(0,255) {
            build();
        }

        const Graph & getGraph() const { return DepList; }

    private:

        void build() {
            // Set attribute(s) for main graph
            get_property(DepList, graph_graph_attribute)["compound"] = "true";

            addSubgraphs();
            buildAdjacencyList();
            addEdges();
            markCycles();
            markOutOfScopeLinks();
        }

        /**
         * @brief getId returns a canonical string for a DocumentObject.
         * @param docObj Document object to get an ID from
         * @return A string
         */

        std::string getId(const DocumentObject * docObj) {
            return std::string((docObj)->getDocument()->getName()) + "#" + docObj->getNameInDocument();
        }

        /**
         * @brief getId returns a canonical string for an ObjectIdentifier;
         * @param path
         * @return A string
         */

        std::string getId(const ObjectIdentifier & path) {
            DocumentObject * docObj = path.getDocumentObject();
            if (!docObj)
                return std::string();

            return std::string((docObj)->getDocument()->getName()) + "#" + docObj->getNameInDocument() + "." + path.getPropertyName() + path.getSubPathStr();
        }

        std::string getClusterName(const DocumentObject * docObj) const {
            return std::string("cluster") + docObj->getNameInDocument();
        }

        void setGraphLabel(Graph& g, const DocumentObject* obj) const {
            std::string name(obj->getNameInDocument());
            std::string label(obj->Label.getValue());
            if (name == label)
                get_property(g, graph_graph_attribute)["label"] = name;
            else
                get_property(g, graph_graph_attribute)["label"] = name + "&#92;n(" + label + ")";
        }

        /**
         * @brief setGraphAttributes Set graph attributes on a subgraph for a DocumentObject node.
         * @param obj DocumentObject
         */

        void setGraphAttributes(const DocumentObject * obj) {
            assert(GraphList.find(obj) != GraphList.end());
            get_property(*GraphList[obj], graph_name) = getClusterName(obj);

            get_property(*GraphList[obj], graph_graph_attribute)["bgcolor"] = "#e0e0e0";

            get_property(*GraphList[obj], graph_graph_attribute)["style"] = "rounded,filled";
            setGraphLabel(*GraphList[obj], obj);
        }

        /**
         * @brief setPropertyVertexAttributes Set vertex attributes for a Property node in a graph.
         * @param g Graph
         * @param vertex Property node
         * @param name Name of node
         */

        void setPropertyVertexAttributes(Graph & g, Vertex vertex, const std::string & name) {
            get(vertex_attribute, g)[vertex]["label"] = name;
            get(vertex_attribute, g)[vertex]["shape"] = "box";
            get(vertex_attribute, g)[vertex]["style"] = "dashed";
            get(vertex_attribute, g)[vertex]["fontsize"] = "8pt";
        }

        /**
         * @brief addExpressionSubgraphIfNeeded Add a subgraph to the main graph if it is needed, i.e. there are defined at least one
         * expression in the document object, or other objects are referencing properties in it.
         * @param obj DocumentObject to assess.
         * @param CSSubgraphs Boolean if the GeoFeatureGroups are created as subgraphs
         */

        void addExpressionSubgraphIfNeeded(DocumentObject * obj, bool CSsubgraphs) {

            auto expressions = obj->ExpressionEngine.getExpressions();

            if (!expressions.empty()) {

                Graph* graph = nullptr;
                graph = &DepList;
                if (CSsubgraphs) {
                    auto group = GeoFeatureGroupExtension::getGroupOfObject(obj);
                    if (group) {
                        auto it = GraphList.find(group);
                        if (it != GraphList.end())
                            graph = it->second;
                    }
                }

                // If documentObject has an expression, create a subgraph for it
                if (graph && !GraphList[obj]) {
                    GraphList[obj] = &graph->create_subgraph();
                    setGraphAttributes(obj);
                }

                // Create subgraphs for all documentobjects that it depends on; it will depend on some property there
                auto i = expressions.begin();
                while (i != expressions.end()) {
                    std::set<ObjectIdentifier> deps;

                    i->second->getIdentifiers(deps);

                    std::set<ObjectIdentifier>::const_iterator j = deps.begin();
                    while (j != deps.end()) {
                        DocumentObject * o = j->getDocumentObject();

                        // Doesn't exist already?
                        if (o && !GraphList[o]) {

                            if (CSsubgraphs) {
                                auto group = GeoFeatureGroupExtension::getGroupOfObject(o);
                                auto graph2 = group ? GraphList[group] : &DepList;
                                if (graph2) {
                                    GraphList[o] = &graph2->create_subgraph();
                                    setGraphAttributes(o);
                                }
                            }
                            else if (graph) {
                                GraphList[o] = &graph->create_subgraph();
                                setGraphAttributes(o);
                            }

                        }
                        ++j;
                    }
                    ++i;
                }
            }
        }

        /**
         * @brief add Add @docObj to the graph, including all expressions (and dependencies) it includes.
         * @param docObj The document object to add.
         * @param name Name of node.
         */

        void add(DocumentObject * docObj, const std::string & name, const std::string & label, bool CSSubgraphs) {

            //don't add objects twice
            if(std::find(objects.begin(), objects.end(), docObj) != objects.end())
                return;

            //find the correct graph to add the vertex to. Check first expression graphs, afterwards
            //the parent CS and origin graphs
            Graph * sgraph = GraphList[docObj];
            if(CSSubgraphs) {
                if(!sgraph) {
                    auto group = GeoFeatureGroupExtension::getGroupOfObject(docObj);
                    if(group) {
                        if(docObj->isDerivedFrom(App::OriginFeature::getClassTypeId()))
                            sgraph = GraphList[group->getExtensionByType<OriginGroupExtension>()->Origin.getValue()];
                        else
                            sgraph = GraphList[group];
                    }
                }
                if(!sgraph) {
                    if(docObj->isDerivedFrom(OriginFeature::getClassTypeId()))
                        sgraph = GraphList[static_cast<OriginFeature*>(docObj)->getOrigin()];
                }
            }
            if(!sgraph)
                sgraph = &DepList;

            // Keep a list of all added document objects.
            objects.insert(docObj);

            // Add vertex to graph. Track global and local index
            LocalVertexList[getId(docObj)] = add_vertex(*sgraph);
            GlobalVertexList[getId(docObj)] = vertex_no++;

            // If node is in main graph, style it with rounded corners. If not, make it invisible.
            if (!GraphList[docObj]) {
                get(vertex_attribute, *sgraph)[LocalVertexList[getId(docObj)]]["style"] = "filled";
                get(vertex_attribute, *sgraph)[LocalVertexList[getId(docObj)]]["shape"] = "Mrecord";
                // Set node label
                if (name == label)
                    get(vertex_attribute, *sgraph)[LocalVertexList[getId(docObj)]]["label"] = name;
                else
                    get(vertex_attribute, *sgraph)[LocalVertexList[getId(docObj)]]["label"] = name + "&#92;n(" + label + ")";
            }
            else {
                get(vertex_attribute, *sgraph)[LocalVertexList[getId(docObj)]]["style"] = "invis";
                get(vertex_attribute, *sgraph)[LocalVertexList[getId(docObj)]]["fixedsize"] = "true";
                get(vertex_attribute, *sgraph)[LocalVertexList[getId(docObj)]]["width"] = "0";
                get(vertex_attribute, *sgraph)[LocalVertexList[getId(docObj)]]["height"] = "0";
            }

            // Add expressions and its dependencies
            auto expressions = docObj->ExpressionEngine.getExpressions();
            auto i = expressions.begin();

            // Add nodes for each property that has an expression attached to it
            while (i != expressions.end()) {
                std::map<std::string, Vertex>::const_iterator k = GlobalVertexList.find(getId(i->first));
                if (k == GlobalVertexList.end()) {
                    int vid = LocalVertexList[getId(i->first)] = add_vertex(*sgraph);
                    GlobalVertexList[getId(i->first)] = vertex_no++;
                    setPropertyVertexAttributes(*sgraph, vid, i->first.toString());
                }

                ++i;
            }

            // Add all dependencies
            i = expressions.begin();
            while (i != expressions.end()) {

                // Get dependencies
                std::set<ObjectIdentifier> deps;
                i->second->getIdentifiers(deps);

                // Create subgraphs for all documentobjects that it depends on; it will depend on some property there
                std::set<ObjectIdentifier>::const_iterator j = deps.begin();
                while (j != deps.end()) {
                    DocumentObject * depObjDoc = j->getDocumentObject();
                    std::map<std::string, Vertex>::const_iterator k = GlobalVertexList.find(getId(*j));

                    if (k == GlobalVertexList.end()) {
                        Graph * depSgraph = GraphList[depObjDoc] ? GraphList[depObjDoc] : &DepList;

                        LocalVertexList[getId(*j)] = add_vertex(*depSgraph);
                        GlobalVertexList[getId(*j)] = vertex_no++;
                        setPropertyVertexAttributes(*depSgraph, LocalVertexList[getId(*j)], j->getPropertyName() + j->getSubPathStr());
                    }

                    ++j;
                }
                ++i;
            }
        }

        void recursiveCSSubgraphs(DocumentObject* cs, DocumentObject* parent) {

            auto graph = parent ? GraphList[parent] : &DepList;
            // check if the value for the key 'parent' is null
            if (!graph)
                return;
            auto& sub = graph->create_subgraph();
            GraphList[cs] = &sub;
            get_property(sub, graph_name) = getClusterName(cs);

            //build random color string
            std::stringstream stream;
            stream << "#" << std::setfill('0') << std::setw(2)<< std::hex << distribution(seed)
                   << std::setfill('0') << std::setw(2)<< std::hex << distribution(seed)
                   << std::setfill('0') << std::setw(2)<< std::hex << distribution(seed) << 80;
            std::string result(stream.str());

            get_property(sub, graph_graph_attribute)["bgcolor"] = result;
            get_property(sub, graph_graph_attribute)["style"] = "rounded,filled";
            setGraphLabel(sub, cs);

            for(auto obj : cs->getOutList()) {
                if (obj->hasExtension(GeoFeatureGroupExtension::getExtensionClassTypeId())) {
                    // in case of dependencies loops check if obj is already part of the
                    // map to avoid infinite recursions
                    auto it = GraphList.find(obj);
                    if (it == GraphList.end())
                        recursiveCSSubgraphs(obj, cs);
                }
            }

            //setup the origin if available
            if(cs->hasExtension(App::OriginGroupExtension::getExtensionClassTypeId())) {
                auto origin = cs->getExtensionByType<OriginGroupExtension>()->Origin.getValue();
                if (!origin) {
                    std::cerr << "Origin feature not found" << std::endl;
                    return;
                }
                auto& osub = sub.create_subgraph();
                GraphList[origin] = &osub;
                get_property(osub, graph_name) = getClusterName(origin);
                get_property(osub, graph_graph_attribute)["bgcolor"] = "none";
                setGraphLabel(osub, origin);
            }
        }

        void addSubgraphs() {

            ParameterGrp::handle depGrp = App::GetApplication().GetParameterGroupByPath("User parameter:BaseApp/Preferences/DependencyGraph");
            bool CSSubgraphs = depGrp->GetBool("GeoFeatureSubgraphs", true);

            if(CSSubgraphs) {
                //first build up the coordinate system subgraphs
                for (auto objectIt : d->objectArray) {
                    // do not require an empty inlist (#0003465: Groups breaking dependency graph)
                    if (objectIt->hasExtension(GeoFeatureGroupExtension::getExtensionClassTypeId()))
                        recursiveCSSubgraphs(objectIt, nullptr);
                }
            }

            // Internal document objects
            for (auto It = d->objectMap.begin(); It != d->objectMap.end();++It)
                addExpressionSubgraphIfNeeded(It->second, CSSubgraphs);

            // Add external document objects
            for (auto It = d->objectMap.begin(); It != d->objectMap.end();++It) {
                std::vector<DocumentObject*> OutList = It->second->getOutList();
                for (std::vector<DocumentObject*>::const_iterator It2=OutList.begin();It2!=OutList.end();++It2) {
                    if (*It2) {
                        std::map<std::string,Vertex>::const_iterator item = GlobalVertexList.find(getId(*It2));

                        if (item == GlobalVertexList.end())
                            addExpressionSubgraphIfNeeded(*It2, CSSubgraphs);
                    }
                }
            }

        }

        // Filling up the adjacency List
        void buildAdjacencyList() {

            ParameterGrp::handle depGrp = App::GetApplication().GetParameterGroupByPath("User parameter:BaseApp/Preferences/DependencyGraph");
            bool CSSubgraphs = depGrp->GetBool("GeoFeatureSubgraphs", true);

            // Add internal document objects
            for (auto It = d->objectMap.begin(); It != d->objectMap.end();++It)
                add(It->second, It->second->getNameInDocument(), It->second->Label.getValue(), CSSubgraphs);

            // Add external document objects
            for (auto It = d->objectMap.begin(); It != d->objectMap.end();++It) {
                std::vector<DocumentObject*> OutList = It->second->getOutList();
                for (std::vector<DocumentObject*>::const_iterator It2=OutList.begin();It2!=OutList.end();++It2) {
                    if (*It2) {
                        std::map<std::string,Vertex>::const_iterator item = GlobalVertexList.find(getId(*It2));

                        if (item == GlobalVertexList.end())
                            add(*It2,
                                std::string((*It2)->getDocument()->getName()) + "#" + (*It2)->getNameInDocument(),
                                std::string((*It2)->getDocument()->getName()) + "#" + (*It2)->Label.getValue(),
                                CSSubgraphs);
                    }
                }
            }
        }

        void addEdges() {
            // Get edge properties for main graph
            const boost::property_map<Graph, boost::edge_attribute_t>::type& edgeAttrMap = boost::get(boost::edge_attribute, DepList);

            // Track edges between document objects connected by expression dependencies
            std::set<std::pair<const DocumentObject*, const DocumentObject*> > existingEdges;

            // Add edges between properties
            std::set<const DocumentObject*>::const_iterator j = objects.begin();
            while (j != objects.end()) {
                const DocumentObject * docObj = *j;

                // Add expressions and its dependencies
                auto expressions = docObj->ExpressionEngine.getExpressions();
                auto i = expressions.begin();

                while (i != expressions.end()) {
                    std::set<ObjectIdentifier> deps;
                    i->second->getIdentifiers(deps);

                    // Create subgraphs for all documentobjects that it depends on; it will depend on some property there
                    std::set<ObjectIdentifier>::const_iterator k = deps.begin();
                    while (k != deps.end()) {
                        DocumentObject * depObjDoc = k->getDocumentObject();
                        Edge edge;
                        bool inserted;

                        tie(edge, inserted) = add_edge(GlobalVertexList[getId(i->first)], GlobalVertexList[getId(*k)], DepList);

                        // Add this edge to the set of all expression generated edges
                        existingEdges.insert(std::make_pair(docObj, depObjDoc));

                        // Edges between properties should be a bit smaller, and dashed
                        edgeAttrMap[edge]["arrowsize"] = "0.5";
                        edgeAttrMap[edge]["style"] = "dashed";
                        ++k;
                    }
                    ++i;
                }
                ++j;
            }

            ParameterGrp::handle depGrp = App::GetApplication().GetParameterGroupByPath("User parameter:BaseApp/Preferences/DependencyGraph");
            bool omitGeoFeatureGroups = depGrp->GetBool("GeoFeatureSubgraphs", true);

            // Add edges between document objects
            for (auto It = d->objectMap.begin(); It != d->objectMap.end();++It) {

                if(omitGeoFeatureGroups) {
                    //coordinate systems are represented by subgraphs
                    if(It->second->hasExtension(GeoFeatureGroupExtension::getExtensionClassTypeId()))
                        continue;

                    //as well as origins
                    if(It->second->isDerivedFrom(Origin::getClassTypeId()))
                        continue;
                }

                std::map<DocumentObject*, int> dups;
                std::vector<DocumentObject*> OutList = It->second->getOutList();
                const DocumentObject * docObj = It->second;

                for (std::vector<DocumentObject*>::const_iterator It2=OutList.begin();It2!=OutList.end();++It2) {
                    if (*It2) {

                        // Count duplicate edges
                        bool inserted = edge(GlobalVertexList[getId(docObj)], GlobalVertexList[getId(*It2)], DepList).second;
                        if (inserted) {
                            dups[*It2]++;
                            continue;
                        }

                        // Skip edge if an expression edge already exists
                        if (existingEdges.find(std::make_pair(docObj, *It2)) != existingEdges.end())
                            continue;

                        // Add edge

                        Edge edge;

                        tie(edge, inserted) = add_edge(GlobalVertexList[getId(docObj)], GlobalVertexList[getId(*It2)], DepList);

                        // Set properties to make arrows go between subgraphs if needed
                        if (GraphList[docObj])
                            edgeAttrMap[edge]["ltail"] = getClusterName(docObj);
                        if (GraphList[*It2])
                            edgeAttrMap[edge]["lhead"] = getClusterName(*It2);
                    }
                }

                // Set labels for duplicate edges
                for (std::map<DocumentObject*, int>::const_iterator It2 = dups.begin(); It2 != dups.end(); ++It2) {
                    Edge e(edge(GlobalVertexList[getId(It->second)], GlobalVertexList[getId(It2->first)], DepList).first);
                    std::stringstream s;
                    s << " " << (It2->second + 1) << "x";
                    edgeAttrMap[e]["label"] = s.str();
                }

            }

        }

        typedef std::unordered_multimap<Vertex, Edge> EdgeMap;

        void removeEdges(EdgeMap & in_edges,
                         EdgeMap & out_edges,
                         std::pair<EdgeMap::iterator, EdgeMap::iterator > i_pair,
                         std::function<Vertex (const Edge&)> select_vertex) {
            auto i = i_pair.first;

            while (i != i_pair.second) {
                // Remove from in edges in other nodes
                auto in_i_pair = in_edges.equal_range(select_vertex(i->second));
                auto in_i = in_i_pair.first;

                while (in_i != in_i_pair.second) {
                    if (in_i->second == i->second)
                        in_i = in_edges.erase(in_i);
                    else
                        ++in_i;
                }

                // Remove node from out_edges
                i = out_edges.erase(i);
            }
        }

        void markCycles() {
            bool changed = true;
            std::unordered_set<Vertex> in_use;
            EdgeMap in_edges;
            EdgeMap out_edges;

            // Add all vertices to the in_use set
            graph_traits<Graph>::vertex_iterator vi, vi_end;
            tie(vi, vi_end) = vertices(DepList);
            for (; vi != vi_end; ++vi)
                in_use.insert(*vi);

            // Add all edges to the in_edges and out_edges multimaps
            graph_traits<Graph>::edge_iterator ei, ei_end;
            tie(ei, ei_end) = edges(DepList);
            for (; ei != ei_end; ++ei) {
                in_edges.insert(std::make_pair<Vertex, Edge>(target(*ei, DepList), *ei));
                out_edges.insert(std::make_pair<Vertex, Edge>(source(*ei, DepList), *ei));
            }

            // Go through dependency graph and remove nodes with either no input or output
            // A normal DAG without any cycles will get all its edges removed.
            // If one or more cycles exist in the graph, there will remain nodes with
            // both in and out edges.

            while (changed) {
                auto uvi = in_use.begin();
                auto uvi_end = in_use.end();

                // Flag that no changes has occurred so far. If the loop goes through
                // without this flag being set to true, we are done.
                changed = false;

                while (uvi != uvi_end) {
                    auto i_in_deg_pair = in_edges.equal_range(*uvi);
                    auto i_out_deg_pair = out_edges.equal_range(*uvi);

                    if (i_in_deg_pair.first == in_edges.end() && i_out_deg_pair.first == out_edges.end()) {
                        uvi = in_use.erase(uvi);
                        continue;
                    }

                    // Remove out edges of nodes that don't have a single edge in
                    if (i_in_deg_pair.first == in_edges.end()) {
                        removeEdges(in_edges, out_edges, i_out_deg_pair, [&](Edge e) { return target(e, DepList); });
                        changed = true;
                        i_out_deg_pair = out_edges.equal_range(*uvi);
                    }

                    // Remove in edges of nodes that don't have a single edge out
                    if (i_out_deg_pair.first == out_edges.end()) {
                        removeEdges(out_edges, in_edges, i_in_deg_pair, [&](Edge e) { return source(e, DepList); });
                        changed = true;
                    }

                    ++uvi;
                }
            }

            // Update colors in graph
            const boost::property_map<Graph, boost::edge_attribute_t>::type& edgeAttrMap = boost::get(boost::edge_attribute, DepList);
            for (auto ei = out_edges.begin(), ei_end = out_edges.end(); ei != ei_end; ++ei)
                edgeAttrMap[ei->second]["color"] = "red";
        }

        void markOutOfScopeLinks() {
            const boost::property_map<Graph, boost::edge_attribute_t>::type& edgeAttrMap = boost::get(boost::edge_attribute, DepList);

            for( auto obj : objects) {

                std::vector<App::DocumentObject*> invalids;
                GeoFeatureGroupExtension::getInvalidLinkObjects(obj, invalids);
                //isLinkValid returns true for non-link properties
                for(auto linkedObj : invalids) {

                    auto res = edge(GlobalVertexList[getId(obj)], GlobalVertexList[getId(linkedObj)], DepList);
                    if(res.second)
                        edgeAttrMap[res.first]["color"] = "red";
                }
            }
        }

        const struct DocumentP* d;
        Graph DepList;
        int vertex_no;
        std::map<std::string, Vertex> LocalVertexList;
        std::map<std::string, Vertex> GlobalVertexList;
        std::set<const DocumentObject*> objects;
        std::map<const DocumentObject*, Graph*> GraphList;
        //random color generation
        std::mt19937 seed;
        std::uniform_int_distribution<int> distribution;
    };

    GraphCreator g(d);

    boost::write_graphviz(out, g.getGraph());
}

//bool _has_cycle_dfs(const DependencyList & g, vertex_t u, default_color_type * color)
//{
//  color[u] = gray_color;
//  graph_traits < DependencyList >::adjacency_iterator vi, vi_end;
//  for (tie(vi, vi_end) = adjacent_vertices(u, g); vi != vi_end; ++vi)
//    if (color[*vi] == white_color)
//      if (has_cycle_dfs(g, *vi, color))
//        return true;            // cycle detected, return immediately
//      else if (color[*vi] == gray_color)        // *vi is an ancestor!
//        return true;
//  color[u] = black_color;
//  return false;
//}

bool Document::checkOnCycle(void)
{/*
  std::vector < default_color_type > color(num_vertices(_DepList), white_color);
  graph_traits < DependencyList >::vertex_iterator vi, vi_end;
  for (tie(vi, vi_end) = vertices(_DepList); vi != vi_end; ++vi)
    if (color[*vi] == white_color)
      if (_has_cycle_dfs(_DepList, *vi, &color[0]))
        return true; */
    return false;
}

bool Document::undo(int id)
{
    if (d->iUndoMode) {
        if(id) {
            auto it = mUndoMap.find(id);
            if(it == mUndoMap.end())
                return false;
            if(it->second != d->activeUndoTransaction) {
                while(mUndoTransactions.size() && mUndoTransactions.back()!=it->second)
                    undo(0);
            }
        }

        if (d->activeUndoTransaction)
            _commitTransaction(true);
        if (mUndoTransactions.empty())
            return false;
        // redo
        d->activeUndoTransaction = new Transaction(mUndoTransactions.back()->getID());
        d->activeUndoTransaction->Name = mUndoTransactions.back()->Name;

        Base::FlagToggler<bool> flag(d->undoing);
        // applying the undo
        mUndoTransactions.back()->apply(*this,false);

        // save the redo
        mRedoMap[d->activeUndoTransaction->getID()] = d->activeUndoTransaction;
        mRedoTransactions.push_back(d->activeUndoTransaction);
        d->activeUndoTransaction = 0;

        mUndoMap.erase(mUndoTransactions.back()->getID());
        delete mUndoTransactions.back();
        mUndoTransactions.pop_back();

        signalUndo(*this);
        return true;
    }

    return false;
}

bool Document::redo(int id)
{
    if (d->iUndoMode) {
        if(id) {
            auto it = mRedoMap.find(id);
            if(it == mRedoMap.end())
                return false;
            while(mRedoTransactions.size() && mRedoTransactions.back()!=it->second)
                redo(0);
        }

        if (d->activeUndoTransaction)
            _commitTransaction(true);

        assert(mRedoTransactions.size()!=0);

        // undo
        d->activeUndoTransaction = new Transaction(mRedoTransactions.back()->getID());
        d->activeUndoTransaction->Name = mRedoTransactions.back()->Name;

        // do the redo
        Base::FlagToggler<bool> flag(d->undoing);
        mRedoTransactions.back()->apply(*this,true);

        mUndoMap[d->activeUndoTransaction->getID()] = d->activeUndoTransaction;
        mUndoTransactions.push_back(d->activeUndoTransaction);
        d->activeUndoTransaction = 0;

        mRedoMap.erase(mRedoTransactions.back()->getID());
        delete mRedoTransactions.back();
        mRedoTransactions.pop_back();

        signalRedo(*this);
        return true;
    }

    return false;
}

void Document::addOrRemovePropertyOfObject(TransactionalObject* obj, Property *prop, bool add)
{
    if (!prop || !obj) 
        return;
    if(d->iUndoMode && !isPerformingTransaction() && !d->activeUndoTransaction) {
        if(!testStatus(Restoring) || testStatus(Importing)) {
            int tid=0;
            const char *name = GetApplication().getActiveTransaction(&tid);
            if(name && tid>0)
                _openTransaction(name,tid);
        }
    }
    if (d->activeUndoTransaction)
        d->activeUndoTransaction->addOrRemoveProperty(obj, prop, add);
}

bool Document::isPerformingTransaction() const
{
    return d->undoing || d->rollback;
}

std::vector<std::string> Document::getAvailableUndoNames() const
{
    std::vector<std::string> vList;
    if (d->activeUndoTransaction)
        vList.push_back(d->activeUndoTransaction->Name);
    for (std::list<Transaction*>::const_reverse_iterator It=mUndoTransactions.rbegin();It!=mUndoTransactions.rend();++It)
        vList.push_back((**It).Name);
    return vList;
}

std::vector<std::string> Document::getAvailableRedoNames() const
{
    std::vector<std::string> vList;
    for (std::list<Transaction*>::const_reverse_iterator It=mRedoTransactions.rbegin();It!=mRedoTransactions.rend();++It)
        vList.push_back((**It).Name);
    return vList;
}

void Document::openTransaction(const char* name) {
    if(isPerformingTransaction()) {
        FC_WARN("Cannot open transaction while transacting");
        return;
    }

    GetApplication().setActiveTransaction(name?name:"<empty>");
}

int Document::_openTransaction(const char* name, int id)
{
    if(isPerformingTransaction()) {
        FC_WARN("Cannot open transaction while transacting");
        return 0;
    }

    if (d->iUndoMode) {
        if(id && mUndoMap.find(id)!=mUndoMap.end())
            throw Base::RuntimeError("invalid transaction id");
        if (d->activeUndoTransaction)
            _commitTransaction(true);
        _clearRedos();

        d->activeUndoTransaction = new Transaction(id);
        if (!name)
            name = "<empty>";
        d->activeUndoTransaction->Name = name;
        mUndoMap[d->activeUndoTransaction->getID()] = d->activeUndoTransaction;
        id = d->activeUndoTransaction->getID();

        signalOpenTransaction(*this, name);

        auto &app = GetApplication();
        auto activeDoc = app.getActiveDocument();
        if(activeDoc && 
           activeDoc!=this && 
           !activeDoc->hasPendingTransaction()) 
        {
            std::string aname("-> ");
            aname += d->activeUndoTransaction->Name;
            FC_LOG("auto transaction " << getName() << " -> " << activeDoc->getName());
            activeDoc->_openTransaction(aname.c_str(),id);
        }
        return id;
    }
    return 0;
}

void Document::renameTransaction(const char *name, int id) {
    if(name && d->activeUndoTransaction && d->activeUndoTransaction->getID()==id) {
        if(boost::starts_with(d->activeUndoTransaction->Name, "-> "))
            d->activeUndoTransaction->Name.resize(3);
        else
            d->activeUndoTransaction->Name.clear();
        d->activeUndoTransaction->Name += name;
    }
}

void Document::_checkTransaction(DocumentObject* pcDelObj, const Property *What, int line)
{
    // if the undo is active but no transaction open, open one!
    if (d->iUndoMode && !isPerformingTransaction()) {
        if (!d->activeUndoTransaction) {
            if(!testStatus(Restoring) || testStatus(Importing)) {
                int tid=0;
                const char *name = GetApplication().getActiveTransaction(&tid);
                if(name && tid>0) {
                    bool ignore = false;
                    if(What) {
                        auto parent = What->getContainer();
                        auto parentObj = Base::freecad_dynamic_cast<DocumentObject>(parent);
                        if(!parentObj || What->testStatus(Property::NoModify))
                            ignore = true;
                    }
                    if(FC_LOG_INSTANCE.isEnabled(FC_LOGLEVEL_LOG)) {
                        if(What) 
                            FC_LOG((ignore?"ignore":"auto") << " transaction (" 
                                    << line << ") '" << What->getFullName()); 
                        else
                            FC_LOG((ignore?"ignore":"auto") <<" transaction (" 
                                    << line << ") '" << name << "' in " << getName());
                    }
                    if(!ignore)
                        _openTransaction(name,tid);
                    return;
                }
            }
            if(!pcDelObj) return;
            // When the object is going to be deleted we have to check if it has already been added to
            // the undo transactions
            std::list<Transaction*>::iterator it;
            for (it = mUndoTransactions.begin(); it != mUndoTransactions.end(); ++it) {
                if ((*it)->hasObject(pcDelObj)) {
                    _openTransaction("Delete");
                    break;
                }
            }
        }
    }
}

void Document::_clearRedos()
{
    if(isPerformingTransaction()) {
        FC_ERR("Cannot clear redo while transacting");
        return;
    }

    mRedoMap.clear();
    while (!mRedoTransactions.empty()) {
        delete mRedoTransactions.back();
        mRedoTransactions.pop_back();
    }
}

void Document::commitTransaction() {
    if(isPerformingTransaction()) {
        FC_WARN("Cannot commit transaction while transacting");
        return;
    }

    if (d->activeUndoTransaction)
        GetApplication().closeActiveTransaction(false,d->activeUndoTransaction->getID());
}

void Document::_commitTransaction(bool notify)
{
    if(isPerformingTransaction()) {
        FC_WARN("Cannot commit transaction while transacting");
        return;
    }
    if (d->activeUndoTransaction) {
        Application::TransactionSignaller signaller(false,true);
        int id = d->activeUndoTransaction->getID();
        mUndoTransactions.push_back(d->activeUndoTransaction);
        d->activeUndoTransaction = 0;
        // check the stack for the limits
        if(mUndoTransactions.size() > d->UndoMaxStackSize){
            mUndoMap.erase(mUndoTransactions.front()->getID());
            delete mUndoTransactions.front();
            mUndoTransactions.pop_front();
        }
        signalCommitTransaction(*this);

        if(notify)
            GetApplication().closeActiveTransaction(false,id);
    }
}

void Document::abortTransaction() {
    if(isPerformingTransaction()) {
        FC_WARN("Cannot abort transaction while transacting");
        return;
    }
    if (d->activeUndoTransaction) 
        GetApplication().closeActiveTransaction(true,d->activeUndoTransaction->getID());
}

void Document::_abortTransaction()
{
    if(isPerformingTransaction()) {
        FC_WARN("Cannot abort transaction while transacting");
        return;
    }

    if (d->activeUndoTransaction) {
        Application::TransactionSignaller signaller(true,true);
        {
            Base::FlagToggler<bool> flag(d->rollback);
            // applying the so far made changes
            d->activeUndoTransaction->apply(*this,false);
        }

        // destroy the undo
        mUndoMap.erase(d->activeUndoTransaction->getID());
        delete d->activeUndoTransaction;
        d->activeUndoTransaction = 0;
        signalAbortTransaction(*this);
    }
}

bool Document::hasPendingTransaction() const
{
    if (d->activeUndoTransaction)
        return true;
    else
        return false;
}

int Document::getTransactionID(bool undo, unsigned pos) const {
    if(undo) {
        if(d->activeUndoTransaction) {
            if(pos == 0)
                return d->activeUndoTransaction->getID();
            --pos;
        }
        if(pos>=mUndoTransactions.size())
            return 0;
        auto rit = mUndoTransactions.rbegin();
        for(;pos;++rit,--pos);
        return (*rit)->getID();
    }
    if(pos>=mRedoTransactions.size())
        return 0;
    auto rit = mRedoTransactions.rbegin();
    for(;pos;++rit,--pos);
    return (*rit)->getID();
}

bool Document::isTransactionEmpty() const
{
    if (d->activeUndoTransaction) {
        return d->activeUndoTransaction->isEmpty();
    }

    return true;
}

void Document::clearUndos()
{
    if(isPerformingTransaction()) {
        FC_ERR("Cannot clear undos while transacting");
        return;
    }

    if (d->activeUndoTransaction)
        _commitTransaction(true);

    mUndoMap.clear();

    // When cleaning up the undo stack we must delete the transactions from front
    // to back because a document object can appear in several transactions but
    // once removed from the document the object can never ever appear in any later
    // transaction. Since the document object may be also deleted when the transaction
    // is deleted we must make sure not access an object once it's destroyed. Thus, we
    // go from front to back and not the other way round.
    while (!mUndoTransactions.empty()) {
        delete mUndoTransactions.front();
        mUndoTransactions.pop_front();
    }
    //while (!mUndoTransactions.empty()) {
    //    delete mUndoTransactions.back();
    //    mUndoTransactions.pop_back();
    //}

    _clearRedos();
}

int Document::getAvailableUndos(int id) const
{
    if(id) {
        auto it = mUndoMap.find(id);
        if(it == mUndoMap.end())
            return 0;
        int i = 0;
        if(d->activeUndoTransaction) {
            ++i;
            if(d->activeUndoTransaction->getID()==id)
                return i;
        }
        auto rit = mUndoTransactions.rbegin();
        for(;rit!=mUndoTransactions.rend()&&*rit!=it->second;++rit,++i);
        assert(rit!=mUndoTransactions.rend());
        return i+1;
    }
    if (d->activeUndoTransaction)
        return static_cast<int>(mUndoTransactions.size() + 1);
    else
        return static_cast<int>(mUndoTransactions.size());
}

int Document::getAvailableRedos(int id) const
{
    if(id) {
        auto it = mRedoMap.find(id);
        if(it == mRedoMap.end())
            return 0;
        int i = 0;
        for(auto rit=mRedoTransactions.rbegin();*rit!=it->second;++rit,++i);
        assert(i<(int)mRedoTransactions.size());
        return i+1;
    }
    return static_cast<int>(mRedoTransactions.size());
}

void Document::setUndoMode(int iMode)
{
    if (d->iUndoMode && !iMode)
        clearUndos();

    d->iUndoMode = iMode;
}

int Document::getUndoMode(void) const
{
    return d->iUndoMode;
}

unsigned int Document::getUndoMemSize (void) const
{
    return d->UndoMemSize;
}

void Document::setUndoLimit(unsigned int UndoMemSize)
{
    d->UndoMemSize = UndoMemSize;
}

void Document::setMaxUndoStackSize(unsigned int UndoMaxStackSize)
{
     d->UndoMaxStackSize = UndoMaxStackSize;
}

unsigned int Document::getMaxUndoStackSize(void)const
{
    return d->UndoMaxStackSize;
}

void Document::onBeforeChange(const Property* prop)
{
    if(prop == &Label)
        oldLabel = Label.getValue();
    signalBeforeChange(*this, *prop);
}

void Document::onChanged(const Property* prop)
{
    signalChanged(*this, *prop);

    // the Name property is a label for display purposes
    if (prop == &Label) {
        Base::FlagToggler<> flag(_IsRelabeling);
        App::GetApplication().signalRelabelDocument(*this);
    } else if(prop == &ShowHidden) {
        App::GetApplication().signalShowHidden(*this);
    } else if (prop == &Uid) {
        std::string new_dir = getTransientDirectoryName(this->Uid.getValueStr(),this->FileName.getStrValue());
        std::string old_dir = this->TransientDir.getStrValue();
        Base::FileInfo TransDirNew(new_dir);
        Base::FileInfo TransDirOld(old_dir);
        // this directory should not exist
        if (!TransDirNew.exists()) {
            if (TransDirOld.exists()) {
                if (!TransDirOld.renameFile(new_dir.c_str()))
                    Base::Console().Warning("Failed to rename '%s' to '%s'\n", old_dir.c_str(), new_dir.c_str());
                else
                    this->TransientDir.setValue(new_dir);
            }
            else {
                if (!TransDirNew.createDirectory())
                    Base::Console().Warning("Failed to create '%s'\n", new_dir.c_str());
                else
                    this->TransientDir.setValue(new_dir);
            }
        }
        // when reloading an existing document the transient directory doesn't change
        // so we must avoid to generate a new uuid
        else if (TransDirNew.filePath() != TransDirOld.filePath()) {
            // make sure that the uuid is unique
            std::string uuid = this->Uid.getValueStr();
            Base::Uuid id;
            Base::Console().Warning("Document with the UUID '%s' already exists, change to '%s'\n",
                                    uuid.c_str(), id.getValue().c_str());
            // recursive call of onChanged()
            this->Uid.setValue(id);
        }
    }
}

void Document::onBeforeChangeProperty(const TransactionalObject *Who, const Property *What)
{
    if(Who->isDerivedFrom(App::DocumentObject::getClassTypeId()))
        signalBeforeChangeObject(*static_cast<const App::DocumentObject*>(Who), *What);
    if(!d->rollback && !_IsRelabeling) {
        _checkTransaction(0,What,__LINE__);
        if (d->activeUndoTransaction)
            d->activeUndoTransaction->addObjectChange(Who,What);
    }
}

void Document::onChangedProperty(const DocumentObject *Who, const Property *What)
{
    signalChangedObject(*Who, *What);
}

void Document::setTransactionMode(int iMode)
{
    d->iTransactionMode = iMode;
}

//--------------------------------------------------------------------------
// constructor
//--------------------------------------------------------------------------
Document::Document(const char *name)
    : myName(name)
{
    // Remark: In a constructor we should never increment a Python object as we cannot be sure
    // if the Python interpreter gets a reference of it. E.g. if we increment but Python don't
    // get a reference then the object wouldn't get deleted in the destructor.
    // So, we must increment only if the interpreter gets a reference.
    // Remark: We force the document Python object to own the DocumentPy instance, thus we don't
    // have to care about ref counting any more.
    DocumentPythonObject = Py::Object(new DocumentPy(this), true);
    d = new DocumentP;

#ifdef FC_LOGUPDATECHAIN
    Console().Log("+App::Document: %p\n",this);
#endif
    std::string CreationDateString = Base::TimeInfo::currentDateTimeString();
    std::string Author = App::GetApplication().GetParameterGroupByPath
        ("User parameter:BaseApp/Preferences/Document")->GetASCII("prefAuthor","");
    std::string AuthorComp = App::GetApplication().GetParameterGroupByPath
        ("User parameter:BaseApp/Preferences/Document")->GetASCII("prefCompany","");
    ADD_PROPERTY_TYPE(Label,("Unnamed"),0,Prop_None,"The name of the document");
    ADD_PROPERTY_TYPE(FileName,(""),0,PropertyType(Prop_Transient|Prop_ReadOnly),"The path to the file where the document is saved to");
    ADD_PROPERTY_TYPE(CreatedBy,(Author.c_str()),0,Prop_None,"The creator of the document");
    ADD_PROPERTY_TYPE(CreationDate,(CreationDateString.c_str()),0,Prop_ReadOnly,"Date of creation");
    ADD_PROPERTY_TYPE(LastModifiedBy,(""),0,Prop_None,0);
    ADD_PROPERTY_TYPE(LastModifiedDate,("Unknown"),0,Prop_ReadOnly,"Date of last modification");
    ADD_PROPERTY_TYPE(Company,(AuthorComp.c_str()),0,Prop_None,"Additional tag to save the name of the company");
    ADD_PROPERTY_TYPE(Comment,(""),0,Prop_None,"Additional tag to save a comment");
    ADD_PROPERTY_TYPE(Meta,(),0,Prop_None,"Map with additional meta information");
    ADD_PROPERTY_TYPE(Material,(),0,Prop_None,"Map with material properties");
    // create the uuid for the document
    Base::Uuid id;
    ADD_PROPERTY_TYPE(Id,(""),0,Prop_None,"ID of the document");
    ADD_PROPERTY_TYPE(Uid,(id),0,Prop_ReadOnly,"UUID of the document");

    // license stuff
    ADD_PROPERTY_TYPE(License,("CC-BY 3.0"),0,Prop_None,"License string of the Item");
    ADD_PROPERTY_TYPE(LicenseURL,("http://creativecommons.org/licenses/by/3.0/"),0,Prop_None,"URL to the license text/contract");

    // license stuff
    int licenseId = App::GetApplication().GetParameterGroupByPath
        ("User parameter:BaseApp/Preferences/Document")->GetInt("prefLicenseType",0);
    std::string license;
    std::string licenseUrl;
    switch (licenseId) {
        case 0:
            license = "All rights reserved";
            licenseUrl = "http://en.wikipedia.org/wiki/All_rights_reserved";
            break;
        case 1:
            license = "CreativeCommons Attribution";
            licenseUrl = "http://creativecommons.org/licenses/by/4.0/";
            break;
        case 2:
            license = "CreativeCommons Attribution-ShareAlike";
            licenseUrl = "http://creativecommons.org/licenses/by-sa/4.0/";
            break;
        case 3:
            license = "CreativeCommons Attribution-NoDerivatives";
            licenseUrl = "http://creativecommons.org/licenses/by-nd/4.0/";
            break;
        case 4:
            license = "CreativeCommons Attribution-NonCommercial";
            licenseUrl = "http://creativecommons.org/licenses/by-nc/4.0/";
            break;
        case 5:
            license = "CreativeCommons Attribution-NonCommercial-ShareAlike";
            licenseUrl = "http://creativecommons.org/licenses/by-nc-sa/4.0/";
            break;
        case 6:
            license = "CreativeCommons Attribution-NonCommercial-NoDerivatives";
            licenseUrl = "http://creativecommons.org/licenses/by-nc-nd/4.0/";
            break;
        case 7:
            license = "Public Domain";
            licenseUrl = "http://en.wikipedia.org/wiki/Public_domain";
            break;
        case 8:
            license = "FreeArt";
            licenseUrl = "http://artlibre.org/licence/lal";
            break;
        default:
            license = "Other";
            break;
    }

    licenseUrl = App::GetApplication().GetParameterGroupByPath
        ("User parameter:BaseApp/Preferences/Document")->GetASCII("prefLicenseUrl", licenseUrl.c_str());

    ADD_PROPERTY_TYPE(License,(license.c_str()),0,Prop_None,"License string of the Item");
    ADD_PROPERTY_TYPE(LicenseURL,(licenseUrl.c_str()),0,Prop_None,"URL to the license text/contract");
    ADD_PROPERTY_TYPE(ShowHidden,(false), 0,PropertyType(Prop_None), 
                        "Whether to show hidden object items in the tree view");

    // this creates and sets 'TransientDir' in onChanged()
    ADD_PROPERTY_TYPE(TransientDir,(""),0,PropertyType(Prop_Transient|Prop_ReadOnly),
        "Transient directory, where the files live while the document is open");
    ADD_PROPERTY_TYPE(Tip,(0),0,PropertyType(Prop_Transient),
        "Link of the tip object of the document");
    ADD_PROPERTY_TYPE(TipName,(""),0,PropertyType(Prop_Hidden|Prop_ReadOnly),
        "Link of the tip object of the document");
    Uid.touch();
}

Document::~Document()
{
#ifdef FC_LOGUPDATECHAIN
    Console().Log("-App::Document: %s %p\n",getName(), this);
#endif

    try {
        clearUndos();
    }
    catch (const boost::exception&) {
    }

#ifdef FC_LOGUPDATECHAIN
    Console().Log("-Delete Features of %s \n",getName());
#endif

    d->objectArray.clear();
    for (auto it = d->objectMap.begin(); it != d->objectMap.end(); ++it) {
        it->second->setStatus(ObjectStatus::Destroy, true);
        delete(it->second);
    }

    // Remark: The API of Py::Object has been changed to set whether the wrapper owns the passed
    // Python object or not. In the constructor we forced the wrapper to own the object so we need
    // not to dec'ref the Python object any more.
    // But we must still invalidate the Python object because it doesn't need to be
    // destructed right now because the interpreter can own several references to it.
    Base::PyGILStateLocker lock;
    Base::PyObjectBase* doc = (Base::PyObjectBase*)DocumentPythonObject.ptr();
    // Call before decrementing the reference counter, otherwise a heap error can occur
    doc->setInvalid();

    // remove Transient directory
    try {
        Base::FileInfo TransDir(TransientDir.getValue());
        TransDir.deleteDirectoryRecursive();
    }
    catch (const Base::Exception& e) {
        std::cerr << "Removing transient directory failed: " << e.what() << std::endl;
    }
    delete d;
}

std::string Document::getTransientDirectoryName(const std::string& uuid, const std::string& filename) const
{
    // Create a directory name of the form: {ExeName}_Doc_{UUID}_{HASH}_{PID}
    std::stringstream s;
    QCryptographicHash hash(QCryptographicHash::Sha1);
    hash.addData(filename.c_str(), filename.size());
    s << App::Application::getTempPath() << GetApplication().getExecutableName()
      << "_Doc_" << uuid
      << "_" << hash.result().toHex().left(6).constData()
      << "_" << QCoreApplication::applicationPid();
    return s.str();
}

//--------------------------------------------------------------------------
// Exported functions
//--------------------------------------------------------------------------

void Document::Save (Base::Writer &writer) const
{
    writer.Stream() << "<Document SchemaVersion=\"4\" ProgramVersion=\""
                    << App::Application::Config()["BuildVersionMajor"] << "."
                    << App::Application::Config()["BuildVersionMinor"] << "R"
                    << App::Application::Config()["BuildRevision"]
                    << "\" FileVersion=\"" << writer.getFileVersion() << "\">" << endl;

    PropertyContainer::Save(writer);

    // writing the features types
    writeObjects(d->objectArray, writer);
    writer.Stream() << "</Document>" << endl;
}

void Document::Restore(Base::XMLReader &reader)
{
    int i,Cnt;
    d->touchedObjs.clear();
    setStatus(Document::PartialDoc,false);

    reader.readElement("Document");
    long scheme = reader.getAttributeAsInteger("SchemaVersion");
    reader.DocumentSchema = scheme;
    if (reader.hasAttribute("ProgramVersion")) {
        reader.ProgramVersion = reader.getAttribute("ProgramVersion");
    } else {
        reader.ProgramVersion = "pre-0.14";
    }
    if (reader.hasAttribute("FileVersion")) {
        reader.FileVersion = reader.getAttributeAsUnsigned("FileVersion");
    } else {
        reader.FileVersion = 0;
    }

    // When this document was created the FileName and Label properties
    // were set to the absolute path or file name, respectively. To save
    // the document to the file it was loaded from or to show the file name
    // in the tree view we must restore them after loading the file because
    // they will be overridden.
    // Note: This does not affect the internal name of the document in any way
    // that is kept in Application.
    std::string FilePath = FileName.getValue();
    std::string DocLabel = Label.getValue();

    // read the Document Properties, when reading in Uid the transient directory gets renamed automatically
    PropertyContainer::Restore(reader);

    // We must restore the correct 'FileName' property again because the stored
    // value could be invalid.
    FileName.setValue(FilePath.c_str());
    Label.setValue(DocLabel.c_str());

    // SchemeVersion "2"
    if ( scheme == 2 ) {
        // read the feature types
        reader.readElement("Features");
        Cnt = reader.getAttributeAsInteger("Count");
        for (i=0 ;i<Cnt ;i++) {
            reader.readElement("Feature");
            string type = reader.getAttribute("type");
            string name = reader.getAttribute("name");
            try {
                addObject(type.c_str(), name.c_str(), /*isNew=*/ false);
            }
            catch ( Base::Exception& ) {
                Base::Console().Message("Cannot create object '%s'\n", name.c_str());
            }
        }
        reader.readEndElement("Features");

        // read the features itself
        reader.readElement("FeatureData");
        Cnt = reader.getAttributeAsInteger("Count");
        for (i=0 ;i<Cnt ;i++) {
            reader.readElement("Feature");
            string name = reader.getAttribute("name");
            DocumentObject* pObj = getObject(name.c_str());
            if (pObj) { // check if this feature has been registered
                pObj->setStatus(ObjectStatus::Restore, true);
                pObj->Restore(reader);
                pObj->setStatus(ObjectStatus::Restore, false);
            }
            reader.readEndElement("Feature");
        }
        reader.readEndElement("FeatureData");
    } // SchemeVersion "3" or higher
    else if ( scheme >= 3 ) {
        // read the feature types
        readObjects(reader);

        // tip object handling. First the whole document has to be read, then we
        // can restore the Tip link out of the TipName Property:
        Tip.setValue(getObject(TipName.getValue()));
    }

    reader.readEndElement("Document");
}

struct DocExportStatus {
    Document::ExportStatus status;
    std::set<const App::DocumentObject*> objs;
};

static DocExportStatus _ExportStatus;

// Exception-safe exporting status setter
class DocumentExporting {
public:
    DocumentExporting(const std::vector<App::DocumentObject*> &objs) {
        _ExportStatus.status = Document::Exporting;
        _ExportStatus.objs.insert(objs.begin(),objs.end());
    }

    ~DocumentExporting() {
        _ExportStatus.status = Document::NotExporting;
        _ExportStatus.objs.clear();
    }
};

// The current implementation choose to use a static variable for exporting
// status because we can be exporting multiple objects from multiple documents
// at the same time. I see no benefits in distinguish which documents are
// exporting, so just use a static variable for global status. But the
// implementation can easily be changed here if necessary.
Document::ExportStatus Document::isExporting(const App::DocumentObject *obj) const {
    if(_ExportStatus.status!=Document::NotExporting &&
       (!obj || _ExportStatus.objs.find(obj)!=_ExportStatus.objs.end()))
        return _ExportStatus.status;
    return Document::NotExporting;
}

void Document::exportObjects(const std::vector<App::DocumentObject*>& obj, std::ostream& out) {

    DocumentExporting exporting(obj);

    if(FC_LOG_INSTANCE.isEnabled(FC_LOGLEVEL_LOG)) {
        for(auto o : obj) {
            if(o && o->getNameInDocument())
                FC_LOG("exporting " << o->getFullName());
        }
    }

    Base::ZipWriter writer(out);
    writer.putNextEntry("Document.xml");
    writer.Stream() << "<?xml version='1.0' encoding='utf-8'?>" << endl;
    writer.Stream() << "<Document SchemaVersion=\"4\" ProgramVersion=\""
                        << App::Application::Config()["BuildVersionMajor"] << "."
                        << App::Application::Config()["BuildVersionMinor"] << "R"
                        << App::Application::Config()["BuildRevision"]
                        << "\" FileVersion=\"1\">" << endl;
    // Add this block to have the same layout as for normal documents
    writer.Stream() << "<Properties Count=\"0\">" << endl;
    writer.Stream() << "</Properties>" << endl;

    // writing the object types
    writeObjects(obj, writer);
    writer.Stream() << "</Document>" << endl;

    // Hook for others to add further data.
    signalExportObjects(obj, writer);

    // write additional files
    writer.writeFiles();
}

#define FC_ATTR_DEPENDENCIES "Dependencies"
#define FC_ELEMENT_OBJECT_DEPS "ObjectDeps"
#define FC_ATTR_DEP_COUNT "Count"
#define FC_ATTR_DEP_OBJ_NAME "Name"
#define FC_ATTR_DEP_COUNT "Count"
#define FC_ATTR_DEP_ALLOW_PARTIAL "AllowPartial"
#define FC_ELEMENT_OBJECT_DEP "Dep"

void Document::writeObjects(const std::vector<App::DocumentObject*>& obj,
                            Base::Writer &writer) const
{
    // writing the features types
    writer.incInd(); // indentation for 'Objects count'
    writer.Stream() << writer.ind() << "<Objects Count=\"" << obj.size();
    if(!isExporting(0))
        writer.Stream() << "\" " FC_ATTR_DEPENDENCIES "=\"1";
    writer.Stream() << "\">" << endl;

    writer.incInd(); // indentation for 'Object type'

    if(!isExporting(0)) {
        for(auto o : obj) {
            const auto &outList = o->getOutList(DocumentObject::OutListNoHidden);
            writer.Stream() << writer.ind() 
                << "<" FC_ELEMENT_OBJECT_DEPS " " FC_ATTR_DEP_OBJ_NAME "=\""
                << o->getNameInDocument() << "\" " FC_ATTR_DEP_COUNT "=\"" << outList.size();
            if(outList.empty()) {
                writer.Stream() << "\"/>" << endl;
                continue;
            }
            int partial = o->canLoadPartial();
            if(partial>0)
                writer.Stream() << "\" " FC_ATTR_DEP_ALLOW_PARTIAL << "=\"" << partial;
            writer.Stream() << "\">" << endl;
            writer.incInd();
            for(auto dep : outList) {
                auto name = dep?dep->getNameInDocument():"";
                writer.Stream() << writer.ind() << "<" FC_ELEMENT_OBJECT_DEP " "
                    FC_ATTR_DEP_OBJ_NAME "=\"" << (name?name:"") << "\"/>" << endl;
            }
            writer.decInd();
            writer.Stream() << writer.ind() << "</" FC_ELEMENT_OBJECT_DEPS ">" << endl;
        }
    }

    std::vector<DocumentObject*>::const_iterator it;
    for (it = obj.begin(); it != obj.end(); ++it) {
        writer.Stream() << writer.ind() << "<Object "
        << "type=\"" << (*it)->getTypeId().getName()     << "\" "
        << "name=\"" << (*it)->getExportName()       << "\" "
        << "id=\"" << (*it)->getID()       << "\" "
        << "ViewType=\"" << (*it)->getViewProviderNameStored() << "\" ";

        // See DocumentObjectPy::getState
        if ((*it)->testStatus(ObjectStatus::Touch))
            writer.Stream() << "Touched=\"1\" ";
        if ((*it)->testStatus(ObjectStatus::Error)) {
            writer.Stream() << "Invalid=\"1\" ";
            auto desc = getErrorDescription(*it);
            if(desc) 
                writer.Stream() << "Error=\"" << Property::encodeAttribute(desc) << "\" ";
        }
        writer.Stream() << "/>" << endl;
    }

    writer.decInd();  // indentation for 'Object type'
    writer.Stream() << writer.ind() << "</Objects>" << endl;

    // writing the features itself
    writer.Stream() << writer.ind() << "<ObjectData Count=\"" << obj.size() <<"\">" << endl;

    writer.incInd(); // indentation for 'Object name'
    for (it = obj.begin(); it != obj.end(); ++it) {
        writer.Stream() << writer.ind() << "<Object name=\"" << (*it)->getExportName() << "\"";
        if((*it)->hasExtensions())
            writer.Stream() << " Extensions=\"True\"";

        writer.Stream() << ">" << endl;
        (*it)->Save(writer);
        writer.Stream() << writer.ind() << "</Object>" << endl;
    }

    writer.decInd(); // indentation for 'Object name'
    writer.Stream() << writer.ind() << "</ObjectData>" << endl;
    writer.decInd();  // indentation for 'Objects count'
}

struct DepInfo {
    std::unordered_set<std::string> deps;
    int canLoadPartial = 0;
};

static void _loadDeps(const std::string &name, 
        std::unordered_map<std::string,bool> &objs, 
        const std::unordered_map<std::string,DepInfo> &deps) 
{
    auto it = deps.find(name);
    if(it == deps.end()) {
        objs.emplace(name,true);
        return;
    }
    if(it->second.canLoadPartial) {
        if(it->second.canLoadPartial == 1) {
            // canLoadPartial==1 means all its children will be created but not
            // restored, i.e. exists as if newly created object, and therefore no
            // need to load dependency of the children
            for(auto &dep : it->second.deps)
                objs.emplace(dep,false);
            objs.emplace(name,true);
        }else
            objs.emplace(name,false);
        return;
    }
    objs[name] = true;
    // If cannot load partial, then recurse to load all children dependency
    for(auto &dep : it->second.deps) {
        auto it = objs.find(dep);
        if(it!=objs.end() && it->second)
            continue;
        _loadDeps(dep,objs,deps);
    }
}

std::vector<App::DocumentObject*>
Document::readObjects(Base::XMLReader& reader)
{
    d->touchedObjs.clear();
    bool keepDigits = testStatus(Document::KeepTrailingDigits);
    setStatus(Document::KeepTrailingDigits, !reader.doNameMapping());
    std::vector<App::DocumentObject*> objs;


    // read the object types
    reader.readElement("Objects");
    int Cnt = reader.getAttributeAsInteger("Count");

    if(!reader.hasAttribute(FC_ATTR_DEPENDENCIES))
        d->partialLoadObjects.clear();
    else if(d->partialLoadObjects.size()) {
        std::unordered_map<std::string,DepInfo> deps;
        for (int i=0 ;i<Cnt ;i++) {
            reader.readElement(FC_ELEMENT_OBJECT_DEPS);
            int dcount = reader.getAttributeAsInteger(FC_ATTR_DEP_COUNT);
            if(!dcount)
                continue;
            auto &info = deps[reader.getAttribute(FC_ATTR_DEP_OBJ_NAME)];
            if(reader.hasAttribute(FC_ATTR_DEP_ALLOW_PARTIAL))
                info.canLoadPartial = reader.getAttributeAsInteger(FC_ATTR_DEP_ALLOW_PARTIAL);
            for(int j=0;j<dcount;++j) {
                reader.readElement(FC_ELEMENT_OBJECT_DEP);
                const char *name = reader.getAttribute(FC_ATTR_DEP_OBJ_NAME);
                if(name && name[0])
                    info.deps.insert(name);
            }
            reader.readEndElement(FC_ELEMENT_OBJECT_DEPS);
        }
        std::vector<std::string> objs;
        objs.reserve(d->partialLoadObjects.size());
        for(auto &v : d->partialLoadObjects)
            objs.push_back(v.first.c_str());
        for(auto &name : objs)
            _loadDeps(name,d->partialLoadObjects,deps);
        if(Cnt > (int)d->partialLoadObjects.size())
            setStatus(Document::PartialDoc,true);
        else {
            for(auto &v : d->partialLoadObjects) {
                if(!v.second) {
                    setStatus(Document::PartialDoc,true);
                    break;
                }
            }
            if(!testStatus(Document::PartialDoc))
                d->partialLoadObjects.clear();
        }
    }

    long lastId = 0;
    for (int i=0 ;i<Cnt ;i++) {
        reader.readElement("Object");
        std::string type = reader.getAttribute("type");
        std::string name = reader.getAttribute("name");
        const char *viewType = reader.hasAttribute("ViewType")?reader.getAttribute("ViewType"):0;

        bool partial = false;
        if(d->partialLoadObjects.size()) {
            auto it = d->partialLoadObjects.find(name);
            if(it == d->partialLoadObjects.end())
                continue;
            partial = !it->second;
        }

        if(!testStatus(Status::Importing) && reader.hasAttribute("id")) {
            // if not importing, then temporary reset lastObjectId and make the
            // following addObject() generate the correct id for this object.
            d->lastObjectId = reader.getAttributeAsInteger("id")-1;
        }

        // To prevent duplicate name when export/import of objects from
        // external documents, we append those external object name with
        // @<document name>. Before importing (here means we are called by
        // importObjects), we shall strip the postfix. What the caller
        // (MergeDocument) sees is still the unstripped name mapped to a new
        // internal name, and the rest of the link properties will be able to
        // correctly unmap the names.
        auto pos = name.find('@');
        std::string _obj_name;
        const char *obj_name;
        if(pos!=std::string::npos) {
            _obj_name = name.substr(0,pos);
            obj_name = _obj_name.c_str();
        }else
            obj_name = name.c_str();

        try {
            // Use name from XML as is and do NOT remove trailing digits because
            // otherwise we may cause a dependency to itself
            // Example: Object 'Cut001' references object 'Cut' and removing the
            // digits we make an object 'Cut' referencing itself.
            App::DocumentObject* obj = addObject(type.c_str(), obj_name, /*isNew=*/ false, viewType, partial);
            if (obj) {
                if(lastId < obj->_Id)
                    lastId = obj->_Id;
                objs.push_back(obj);
                // use this name for the later access because an object with
                // the given name may already exist
                reader.addName(name.c_str(), obj->getNameInDocument());

                // restore touch/error status flags
                if (reader.hasAttribute("Touched")) {
                    if(reader.getAttributeAsInteger("Touched") != 0)
                        d->touchedObjs.insert(obj);
                }
                if (reader.hasAttribute("Invalid")) {
                    obj->setStatus(ObjectStatus::Error, reader.getAttributeAsInteger("Invalid") != 0);
                    if(obj->isError() && reader.hasAttribute("Error")) 
                        d->addRecomputeLog(reader.getAttribute("Error"),obj);
                }
            }
        }
        catch (const Base::Exception& e) {
            Base::Console().Error("Cannot create object '%s': (%s)\n", name.c_str(), e.what());
        }
    }
    if(!testStatus(Status::Importing))
        d->lastObjectId = lastId;

    reader.readEndElement("Objects");
    setStatus(Document::KeepTrailingDigits, keepDigits);

    // read the features itself
    reader.clearPartialRestoreDocumentObject();
    reader.readElement("ObjectData");
    Cnt = reader.getAttributeAsInteger("Count");
    for (int i=0 ;i<Cnt ;i++) {
        reader.readElement("Object");
        std::string name = reader.getName(reader.getAttribute("name"));
        DocumentObject* pObj = getObject(name.c_str());
        if (pObj && !pObj->testStatus(App::PartialObject)) { // check if this feature has been registered
            pObj->setStatus(ObjectStatus::Restore, true);
            try {
                FC_TRACE("restoring " << pObj->getFullName());
                pObj->Restore(reader);
            }
            // Try to continue only for certain exception types if not handled
            // by the feature type. For all other exception types abort the process.
            catch (const Base::UnicodeError &e) {
                e.ReportException();
            }
            catch (const Base::ValueError &e) {
                e.ReportException();
            }
            catch (const Base::IndexError &e) {
                e.ReportException();
            }
            catch (const Base::RuntimeError &e) {
                e.ReportException();
            }

            pObj->setStatus(ObjectStatus::Restore, false);

            if (reader.testStatus(Base::XMLReader::ReaderStatus::PartialRestoreInDocumentObject)) {
                Base::Console().Error("Object \"%s\" was subject to a partial restore. As a result geometry may have changed or be incomplete.\n",name.c_str());
                reader.clearPartialRestoreDocumentObject();
            }
        }
        reader.readEndElement("Object");
    }
    reader.readEndElement("ObjectData");

    return objs;
}

void Document::addRecomputeObject(DocumentObject *obj) {
    if(testStatus(Status::Restoring) && obj) {
        d->touchedObjs.insert(obj);
        obj->touch();
    }
}

std::vector<App::DocumentObject*>
Document::importObjects(Base::XMLReader& reader)
{
    Base::FlagToggler<> flag(_IsRestoring,false);
    Base::ObjectStatusLocker<Status, Document> restoreBit(Status::Restoring, this);
    Base::ObjectStatusLocker<Status, Document> restoreBit2(Status::Importing, this);
    ExpressionParser::ExpressionImporter expImporter(reader);
    reader.readElement("Document");
    long scheme = reader.getAttributeAsInteger("SchemaVersion");
    reader.DocumentSchema = scheme;
    if (reader.hasAttribute("ProgramVersion")) {
        reader.ProgramVersion = reader.getAttribute("ProgramVersion");
    } else {
        reader.ProgramVersion = "pre-0.14";
    }
    if (reader.hasAttribute("FileVersion")) {
        reader.FileVersion = reader.getAttributeAsUnsigned("FileVersion");
    } else {
        reader.FileVersion = 0;
    }

    std::vector<App::DocumentObject*> objs = readObjects(reader);
    for(auto o : objs) {
        if(o && o->getNameInDocument()) {
            o->setStatus(App::ObjImporting,true);
            FC_LOG("importing " << o->getFullName());
        }
    }

    reader.readEndElement("Document");

    signalImportObjects(objs, reader);
    afterRestore(objs,true);

    signalFinishImportObjects(objs);

    for(auto o : objs) {
        if(o && o->getNameInDocument())
            o->setStatus(App::ObjImporting,false);
    }

    return objs;
}

unsigned int Document::getMemSize (void) const
{
    unsigned int size = 0;

    // size of the DocObjects in the document
    std::vector<DocumentObject*>::const_iterator it;
    for (it = d->objectArray.begin(); it != d->objectArray.end(); ++it)
        size += (*it)->getMemSize();

    // size of the document properties...
    size += PropertyContainer::getMemSize();

    // Undo Redo size
    size += getUndoMemSize();

    return size;
}

static std::string checkFileName(const char *file) {
    std::string fn(file);

    // Append extension if missing. This option is added for security reason, so
<<<<<<< HEAD
    // that the user won't accidently overwrite other file that may be critical.
=======
    // that the user won't accidentally overwrite other file that may be critical.
>>>>>>> 3c4d5983
    if(App::GetApplication().GetParameterGroupByPath
                ("User parameter:BaseApp/Preferences/Document")->GetBool("CheckExtension",true))
    {
        const char *ext = strrchr(file,'.');
        if(!ext || !boost::iequals(ext+1,"fcstd")) {
            if(ext && ext[1] == 0)
<<<<<<< HEAD
                fn += "FCStd";
            else
                fn += ".FCStd";
=======
                fn += "fcstd";
            else
                fn += ".fcstd";
>>>>>>> 3c4d5983
        }
    }
    return fn;
}

bool Document::saveAs(const char* _file)
{
    std::string file = checkFileName(_file);
    Base::FileInfo fi(file.c_str());
    if (this->FileName.getStrValue() != file) {
        this->FileName.setValue(file);
        this->Label.setValue(fi.fileNamePure());
        this->Uid.touch(); // this forces a rename of the transient directory
    }

    return save();
}

bool Document::saveCopy(const char* _file) const
{
    std::string file = checkFileName(_file);
    if (this->FileName.getStrValue() != file) {
        bool result = saveToFile(file.c_str());
        return result;
    }
    return false;
}

// Save the document under the name it has been opened
bool Document::save (void)
{
    if(testStatus(Document::PartialDoc)) {
        FC_ERR("Partial loaded document '" << Label.getValue() << "' cannot be saved");
        // TODO We don't make this a fatal error and return 'true' to make it possible to
        // save other documents that depends on this partial opened document. We need better
        // handling to avoid touching partial documents.
        return true;
    }

    if (*(FileName.getValue()) != '\0') {
        // Save the name of the tip object in order to handle in Restore()
        if (Tip.getValue()) {
            TipName.setValue(Tip.getValue()->getNameInDocument());
        }

        std::string LastModifiedDateString = Base::TimeInfo::currentDateTimeString();
        LastModifiedDate.setValue(LastModifiedDateString.c_str());
        // set author if needed
        bool saveAuthor = App::GetApplication().GetParameterGroupByPath
            ("User parameter:BaseApp/Preferences/Document")->GetBool("prefSetAuthorOnSave",false);
        if (saveAuthor) {
            std::string Author = App::GetApplication().GetParameterGroupByPath
                ("User parameter:BaseApp/Preferences/Document")->GetASCII("prefAuthor","");
            LastModifiedBy.setValue(Author.c_str());
        }

        return saveToFile(FileName.getValue());
    }

    return false;
}

bool Document::saveToFile(const char* filename) const
{
    signalStartSave(*this, filename);

    auto hGrp = App::GetApplication().GetParameterGroupByPath("User parameter:BaseApp/Preferences/Document");
    int compression = hGrp->GetInt("CompressionLevel",3);
    compression = Base::clamp<int>(compression, Z_NO_COMPRESSION, Z_BEST_COMPRESSION);

    bool policy = App::GetApplication().GetParameterGroupByPath
                ("User parameter:BaseApp/Preferences/Document")->GetBool("BackupPolicy",true);

    // make a tmp. file where to save the project data first and then rename to
    // the actual file name. This may be useful if overwriting an existing file
    // fails so that the data of the work up to now isn't lost.
    std::string uuid = Base::Uuid::createUuid();
    std::string fn = filename;
    if (policy) {
        fn += ".";
        fn += uuid;
    }
    Base::FileInfo tmp(fn);

    // open extra scope to close ZipWriter properly
    {
        Base::ofstream file(tmp, std::ios::out | std::ios::binary);
        Base::ZipWriter writer(file);
        if (!file.is_open()) {
            throw Base::FileException("Failed to open file", tmp);
        }

        writer.setComment("FreeCAD Document");
        writer.setLevel(compression);
        writer.putNextEntry("Document.xml");

        if (hGrp->GetBool("SaveBinaryBrep", false))
            writer.setMode("BinaryBrep");

        writer.Stream() << "<?xml version='1.0' encoding='utf-8'?>" << endl
                        << "<!--" << endl
                        << " FreeCAD Document, see http://www.freecadweb.org for more information..." << endl
                        << "-->" << endl;
        Document::Save(writer);

        // Special handling for Gui document.
        signalSaveDocument(writer);

        // write additional files
        writer.writeFiles();

        if (writer.hasErrors()) {
            throw Base::FileException("Failed to write all data to file", tmp);
        }

        GetApplication().signalSaveDocument(*this);
    }

    if (policy) {
        // if saving the project data succeeded rename to the actual file name
        Base::FileInfo fi(filename);
        if (fi.exists()) {
            bool backup = App::GetApplication().GetParameterGroupByPath
                ("User parameter:BaseApp/Preferences/Document")->GetBool("CreateBackupFiles",true);
            int count_bak = App::GetApplication().GetParameterGroupByPath
                ("User parameter:BaseApp/Preferences/Document")->GetInt("CountBackupFiles",1);
            if (backup) {
                int nSuff = 0;
                std::string fn = fi.fileName();
                Base::FileInfo di(fi.dirPath());
                std::vector<Base::FileInfo> backup;
                std::vector<Base::FileInfo> files = di.getDirectoryContent();
                for (std::vector<Base::FileInfo>::iterator it = files.begin(); it != files.end(); ++it) {
                    std::string file = it->fileName();
                    if (file.substr(0,fn.length()) == fn) {
                        // starts with the same file name
                        std::string suf(file.substr(fn.length()));
                        if (suf.size() > 0) {
                            std::string::size_type nPos = suf.find_first_not_of("0123456789");
                            if (nPos==std::string::npos) {
                                // store all backup files
                                backup.push_back(*it);
                                nSuff = std::max<int>(nSuff, std::atol(suf.c_str()));
                            }
                        }
                    }
                }

                if (!backup.empty() && (int)backup.size() >= count_bak) {
                    // delete the oldest backup file we found
                    Base::FileInfo del = backup.front();
                    for (std::vector<Base::FileInfo>::iterator it = backup.begin(); it != backup.end(); ++it) {
                        if (it->lastModified() < del.lastModified())
                            del = *it;
                    }

                    del.deleteFile();
                    fn = del.filePath();
                }
                else {
                    // create a new backup file
                    std::stringstream str;
                    str << fi.filePath() << (nSuff + 1);
                    fn = str.str();
                }

                if (fi.renameFile(fn.c_str()) == false)
                    Base::Console().Warning("Cannot rename project file to backup file\n");
            }
            else {
                fi.deleteFile();
            }
        }
        if (tmp.renameFile(filename) == false) {
            Base::Console().Warning("Cannot rename file from '%s' to '%s'\n",
                                    fn.c_str(), filename);
        }
    }

    signalFinishSave(*this, filename);

    return true;
}

bool Document::isAnyRestoring() {
    return _IsRestoring;
}

// Open the document
void Document::restore (const char *filename,
        bool delaySignal, const std::set<std::string> &objNames)
{
    clearUndos();
    d->activeObject = 0;

    if(d->objectArray.size()) {
        GetApplication().signalDeleteDocument(*this);
        d->objectArray.clear();
        for(auto &v : d->objectMap) {
            v.second->setStatus(ObjectStatus::Destroy, true);
            delete(v.second);
        }
        d->objectMap.clear();
        d->objectIdMap.clear();
        GetApplication().signalNewDocument(*this,false);
    }

    Base::FlagToggler<> flag(_IsRestoring,false);

    setStatus(Document::PartialDoc,false);

    d->clearRecomputeLog();
    d->objectArray.clear();
    d->objectMap.clear();
    d->objectIdMap.clear();
    d->lastObjectId = 0;

    if(!filename)
        filename = FileName.getValue();
    Base::FileInfo fi(filename);
    Base::ifstream file(fi, std::ios::in | std::ios::binary);
    std::streambuf* buf = file.rdbuf();
    std::streamoff size = buf->pubseekoff(0, std::ios::end, std::ios::in);
    buf->pubseekoff(0, std::ios::beg, std::ios::in);
    if (size < 22) // an empty zip archive has 22 bytes
        throw Base::FileException("Invalid project file",filename);

    zipios::ZipInputStream zipstream(file);
    Base::XMLReader reader(filename, zipstream);

    if (!reader.isValid())
        throw Base::FileException("Error reading compression file",filename);

    GetApplication().signalStartRestoreDocument(*this);
    setStatus(Document::Restoring, true);

    d->partialLoadObjects.clear();
    for(auto &name : objNames)
        d->partialLoadObjects.emplace(name,true);
    try {
        Document::Restore(reader);
    }
    catch (const Base::Exception& e) {
        Base::Console().Error("Invalid Document.xml: %s\n", e.what());
    }
    d->partialLoadObjects.clear();

    // Special handling for Gui document, the view representations must already
    // exist, what is done in Restore().
    // Note: This file doesn't need to be available if the document has been created
    // without GUI. But if available then follow after all data files of the App document.
    signalRestoreDocument(reader);
    reader.readFiles(zipstream);

    if (reader.testStatus(Base::XMLReader::ReaderStatus::PartialRestore)) {
        setStatus(Document::PartialRestore, true);
        Base::Console().Error("There were errors while loading the file. Some data might have been modified or not recovered at all. Look above for more specific information about the objects involved.\n");
    }

    if(!delaySignal)
        afterRestore(true);
}

void Document::afterRestore(bool checkPartial) {
    Base::FlagToggler<> flag(_IsRestoring,false);
    if(!afterRestore(d->objectArray,checkPartial)) {
        FC_WARN("Reload partial document " << getName());
        restore();
        return;
    }
    GetApplication().signalFinishRestoreDocument(*this);
    setStatus(Document::Restoring, false);
}

bool Document::afterRestore(const std::vector<DocumentObject *> &objArray, bool checkPartial) 
{
    checkPartial = checkPartial && testStatus(Document::PartialDoc);
    if(checkPartial && d->touchedObjs.size())
        return false;

    // some link type property cannot restore link information until other
    // objects has been restored. For example, PropertyExpressionEngine and
    // PropertySheet with expression containing label reference. So we add the
    // Property::afterRestore() interface to let them sort it out. Note, this
    // API is not called in object dedpenency order, because the order
    // information is not ready yet.
    std::map<DocumentObject*, std::vector<App::Property*> > propMap;
    for(auto obj : objArray) {
        auto &props = propMap[obj];
        obj->getPropertyList(props);
        for(auto prop : props) {
            try {
                prop->afterRestore();
            } catch (const Base::Exception& e) {
                FC_ERR("Failed to restore " << obj->getFullName() 
                        << '.' << prop->getName() << ": " << e.what());
            }
        }
    }

    if(checkPartial && d->touchedObjs.size()) {
        // partial document touched, signal full reload
        return false;
    }

    std::set<DocumentObject*> objSet(objArray.begin(),objArray.end());
    auto objs = getDependencyList(objArray.empty()?d->objectArray:objArray,DepSort);
    for (auto obj : objs) {
        if(objSet.find(obj)==objSet.end())
            continue;
        try {
            for(auto prop : propMap[obj])
                prop->onContainerRestored();
            bool touched = false;
            auto returnCode = obj->ExpressionEngine.execute(
                    PropertyExpressionEngine::ExecuteOnRestore,&touched);
            if(returnCode!=DocumentObject::StdReturn) {
                FC_ERR("Expression engine failed to restore " << obj->getFullName() << ": " << returnCode->Why);
                d->addRecomputeLog(returnCode);
            }
            obj->onDocumentRestored();
            if(touched)
                d->touchedObjs.insert(obj);
        }
        catch (const Base::Exception& e) {
            d->addRecomputeLog(e.what(),obj);
            FC_ERR("Failed to restore " << obj->getFullName() << ": " << e.what());
        }
        catch (std::exception &e) {
            d->addRecomputeLog(e.what(),obj);
            FC_ERR("Failed to restore " << obj->getFullName() << ": " << e.what());
        }
        catch (...) {
            d->addRecomputeLog("Unknown exception on restore",obj);
            FC_ERR("Failed to restore " << obj->getFullName() << ": " << "unknown exception");
        }
        if(obj->isValid()) {
            auto &props = propMap[obj];
            props.clear();
            // refresh properties in case the object changes its property list
            obj->getPropertyList(props);
            for(auto prop : props) {
                auto link = Base::freecad_dynamic_cast<PropertyLinkBase>(prop);
                int res;
                std::string errMsg;
                if(link && (res=link->checkRestore(&errMsg))) {
                    d->touchedObjs.insert(obj);
                    if(res==1)
                        FC_WARN(obj->getFullName() << '.' << prop->getName() << ": " << errMsg);
                    else  {
                        FC_ERR(obj->getFullName() << '.' << prop->getName() << ": " << errMsg);
                        d->addRecomputeLog(errMsg,obj);
                        setStatus(Document::PartialRestore, true);
                    }
                }
            }
        }

        if(checkPartial && d->touchedObjs.size()) {
            // partial document touched, signal full reload
            return false;
        } else if(!d->touchedObjs.count(obj)) 
            obj->purgeTouched();

        signalFinishRestoreObject(*obj);
    }

    d->touchedObjs.clear();
    return true;
}

bool Document::isSaved() const
{
    std::string name = FileName.getValue();
    return !name.empty();
}

/** Label is the visible name of a document shown e.g. in the windows title
 * or in the tree view. The label almost (but not always e.g. if you manually change it)
 * matches with the file name where the document is stored to.
 * In contrast to Label the method getName() returns the internal name of the document that only
 * matches with Label when loading or creating a document because then both are set to the same value.
 * Since the internal name cannot be changed during runtime it must differ from the Label after saving
 * the document the first time or saving it under a new file name.
 * @ note More than one document can have the same label name.
 * @ note The internal is always guaranteed to be unique because @ref Application::newDocument() checks
 * for a document with the same name and makes it unique if needed. Hence you cannot rely on that the
 * internal name matches with the name you passed to Application::newDoument(). You should use the
 * method getName() instead.
 */
const char* Document::getName() const
{
    // return GetApplication().getDocumentName(this);
    return myName.c_str();
}

std::string Document::getFullName() const {
    return myName;
}

/// Remove all modifications. After this call The document becomes valid again.
void Document::purgeTouched()
{
    for (std::vector<DocumentObject*>::iterator It = d->objectArray.begin();It != d->objectArray.end();++It)
        (*It)->purgeTouched();
}

bool Document::isTouched() const
{
    for (std::vector<DocumentObject*>::const_iterator It = d->objectArray.begin();It != d->objectArray.end();++It)
        if ((*It)->isTouched())
            return true;
    return false;
}

vector<DocumentObject*> Document::getTouched(void) const
{
    vector<DocumentObject*> result;

    for (std::vector<DocumentObject*>::const_iterator It = d->objectArray.begin();It != d->objectArray.end();++It)
        if ((*It)->isTouched())
            result.push_back(*It);

    return result;
}

void Document::setClosable(bool c)
{
    setStatus(Document::Closable, c);
}

bool Document::isClosable() const
{
    return testStatus(Document::Closable);
}

int Document::countObjects(void) const
{
   return static_cast<int>(d->objectArray.size());
}

void Document::getLinksTo(std::set<DocumentObject*> &links, 
        const DocumentObject *obj, int options, int maxCount,
        const std::vector<DocumentObject*> &objs) const 
{
    std::map<const App::DocumentObject*,App::DocumentObject*> linkMap;

    for(auto o : objs.size()?objs:d->objectArray) {
        if(o == obj) continue;
        auto linked = o;
        if(options & GetLinkArrayElement)
            linked = o->getLinkedObject(false);
        else {
            auto ext = o->getExtensionByType<LinkBaseExtension>(true);
            if(ext) 
                linked = ext->getTrueLinkedObject(false,0,0,true);
            else
                linked = o->getLinkedObject(false);
        }

        if(linked && linked!=o) {
            if(options & GetLinkRecursive)
                linkMap[linked] = o;
            else if(linked == obj || !obj) {
                if((options & GetLinkExternal)
                        && linked->getDocument()==o->getDocument())
                    continue;
                else if(options & GetLinkedObject)
                    links.insert(linked);
                else
                    links.insert(o);
                if(maxCount && maxCount<=(int)links.size())
                    return;
            }
        }
    }

    if(!(options & GetLinkRecursive))
        return;

    std::vector<const DocumentObject*> current(1,obj);
    for(int depth=0;current.size();++depth) {
        if(!GetApplication().checkLinkDepth(depth,true))
            break;
        std::vector<const DocumentObject*> next;
        for(auto o : current) {
            auto iter = linkMap.find(o);
            if(iter!=linkMap.end() && links.insert(iter->second).second) {
                if(maxCount && maxCount<=(int)links.size())
                    return;
                next.push_back(iter->second);
            }
        }
        current.swap(next);
    }
    return;
}

bool Document::hasLinksTo(const DocumentObject *obj) const {
    std::set<DocumentObject *> links;
    getLinksTo(links,obj,0,1);
    return !links.empty();
}

std::vector<App::DocumentObject*> Document::getInList(const DocumentObject* me) const
{
    // result list
    std::vector<App::DocumentObject*> result;
    // go through all objects
    for (auto It = d->objectMap.begin(); It != d->objectMap.end();++It) {
        // get the outList and search if me is in that list
        std::vector<DocumentObject*> OutList = It->second->getOutList();
        for (std::vector<DocumentObject*>::const_iterator It2=OutList.begin();It2!=OutList.end();++It2)
            if (*It2 && *It2 == me)
                // add the parent object
                result.push_back(It->second);
    }
    return result;
}

// This function unifies the old _rebuildDependencyList() and
// getDependencyList().  The algorithm basically obtains the object dependency
// by recrusivly visiting the OutList of each object in the given object array.
// It makes sure to call getOutList() of each object once and only once, which
// makes it much more efficient than calling getRecursiveOutList() on each
// individual object.
//
// The problem with the original algorithm is that, it assumes the objects
// inside any OutList are all within the given object array, so it does not
// recursively call getOutList() on those dependent objects inside. This
// assumption is broken by the introduction of PropertyXLink which can link to
// external object.
//
static void _buildDependencyList(const std::vector<App::DocumentObject*> &objectArray,
        int options, std::vector<App::DocumentObject*> *depObjs, 
        DependencyList *depList, std::map<DocumentObject*,Vertex> *objectMap, 
        bool *touchCheck = 0)
{
    std::map<DocumentObject*, std::vector<DocumentObject*> > outLists;
    std::deque<DocumentObject*> objs;

    if(objectMap) objectMap->clear();
    if(depList) depList->clear();

    int op = (options & Document::DepNoXLinked)?DocumentObject::OutListNoXLinked:0;
    for (auto obj : objectArray) {
        objs.push_back(obj);
        while(objs.size()) {
            auto obj = objs.front();
            objs.pop_front();
            if(!obj || !obj->getNameInDocument())
                continue;

            auto it = outLists.find(obj);
            if(it!=outLists.end())
                continue;

            if(touchCheck) {
                if(obj->isTouched() || obj->mustExecute()) {
                    // early termination on touch check
                    *touchCheck = true;
                    return;
                }
            }
            if(depObjs) depObjs->push_back(obj);
            if(objectMap && depList)
                (*objectMap)[obj] = add_vertex(*depList);

            auto &outList = outLists[obj];
            outList = obj->getOutList(op);
            objs.insert(objs.end(),outList.begin(),outList.end());
        }
    }

    if(objectMap && depList) {
        for (const auto &v : outLists) {
            for(auto obj : v.second) {
                if(obj && obj->getNameInDocument())
                    add_edge((*objectMap)[v.first],(*objectMap)[obj],*depList);
            }
        }
    }
}

std::vector<App::DocumentObject*> Document::getDependencyList(
    const std::vector<App::DocumentObject*>& objectArray, int options)
{
    std::vector<App::DocumentObject*> ret;
    if(!(options & DepSort)) {
        _buildDependencyList(objectArray,options,&ret,0,0);
        return ret;
    }

    DependencyList depList;
    std::map<DocumentObject*,Vertex> objectMap;
    std::map<Vertex,DocumentObject*> vertexMap;

    _buildDependencyList(objectArray,options,0,&depList,&objectMap);

    for(auto &v : objectMap)
        vertexMap[v.second] = v.first;

    std::list<Vertex> make_order;
    try {
        boost::topological_sort(depList, std::front_inserter(make_order));
    } catch (const std::exception& e) {
        if(options & DepNoCycle) {
            // Use boost::strong_components to find cycles. It groups strongly
            // connected vertices as components, and therefore each component
            // forms a cycle.
            std::vector<int> c(vertexMap.size());
            std::map<int,std::vector<Vertex> > components;
            boost::strong_components(depList,boost::make_iterator_property_map(
                        c.begin(),boost::get(boost::vertex_index,depList),c[0]));
            for(size_t i=0;i<c.size();++i) 
                components[c[i]].push_back(i);

            FC_ERR("Dependency cycles: ");
            std::ostringstream ss;
            ss << std::endl;
            for(auto &v : components) {
                if(v.second.size()==1) {
                    // For components with only one member, we still need to
                    // check if there it is self looping.
                    auto it = vertexMap.find(v.second[0]);
                    if(it==vertexMap.end())
                        continue;
                    // Try search the object in its own out list
                    for(auto obj : it->second->getOutList()) {
                        if(obj == it->second) {
                            ss << std::endl << it->second->getFullName() << std::endl;
                            break;
                        }
                    }
                    continue;
                }
                // For components with more than one member, they form a loop together
                for(size_t i=0;i<v.second.size();++i) {
                    auto it = vertexMap.find(v.second[i]);
                    if(it==vertexMap.end())
                        continue;
                    if(i%6==0)
                        ss << std::endl;
                    ss << it->second->getFullName() << ", ";
                }
                ss << std::endl;
            }
            FC_ERR(ss.str());
            FC_THROWM(Base::RuntimeError, e.what());
        }
        FC_ERR(e.what());
        ret = DocumentP::partialTopologicalSort(objectArray);
        std::reverse(ret.begin(),ret.end());
        return ret;
    }

    for (std::list<Vertex>::reverse_iterator i = make_order.rbegin();i != make_order.rend(); ++i)
        ret.push_back(vertexMap[*i]);
    return ret;
}

std::vector<App::Document*> Document::getDependentDocuments(bool sort) {
    return getDependentDocuments({this},sort);
}

std::vector<App::Document*> Document::getDependentDocuments(
        std::vector<App::Document*> pending, bool sort) 
{
    DependencyList depList;
    std::map<Document*,Vertex> docMap;
    std::map<Vertex,Document*> vertexMap;

    std::vector<App::Document*> ret;
    if(pending.empty())
        return ret;

    auto outLists = PropertyXLink::getDocumentOutList();
    std::set<App::Document*> docs;
    docs.insert(pending.begin(),pending.end());
    if(sort) {
        for(auto doc : pending)
            docMap[doc] = add_vertex(depList);
    }
    while(pending.size()) {
        auto doc = pending.back();
        pending.pop_back();

        auto it = outLists.find(doc);
        if(it == outLists.end())
            continue;

        auto &vertex = docMap[doc];
        for(auto depDoc : it->second) {
            if(docs.insert(depDoc).second) {
                pending.push_back(depDoc);
                if(sort)
                    docMap[depDoc] = add_vertex(depList);
            }
            add_edge(vertex,docMap[depDoc],depList);
        }
    }

    if(!sort) {
        ret.insert(ret.end(),docs.begin(),docs.end());
        return ret;
    }

    std::list<Vertex> make_order;
    try {
        boost::topological_sort(depList, std::front_inserter(make_order));
    } catch (const std::exception& e) {
        std::string msg("Document::getDependentDocuments: ");
        msg += e.what();
        throw Base::RuntimeError(msg);
    }

    for(auto &v : docMap)
        vertexMap[v.second] = v.first;
    for (auto rIt=make_order.rbegin(); rIt!=make_order.rend(); ++rIt)
        ret.push_back(vertexMap[*rIt]);
    return ret;
}

void Document::_rebuildDependencyList(const std::vector<App::DocumentObject*> &objs)
{
#ifdef USE_OLD_DAG
    _buildDependencyList(objs.empty()?d->objectArray:objs,false,0,&d->DepList,&d->VertexObjectList);
#else
    (void)objs;
#endif
}

/**
 * @brief Signal that object identifiers, typically a property or document object has been renamed.
 *
 * This function iterates through all document object in the document, and calls its
 * renameObjectIdentifiers functions.
 *
 * @param paths Map with current and new names
 */

void Document::renameObjectIdentifiers(const std::map<App::ObjectIdentifier, App::ObjectIdentifier> &paths, const std::function<bool(const App::DocumentObject*)> & selector)
{
    std::map<App::ObjectIdentifier, App::ObjectIdentifier> extendedPaths;

    std::map<App::ObjectIdentifier, App::ObjectIdentifier>::const_iterator it = paths.begin();
    while (it != paths.end()) {
        extendedPaths[it->first.canonicalPath()] = it->second.canonicalPath();
        ++it;
    }

    for (std::vector<DocumentObject*>::iterator it = d->objectArray.begin(); it != d->objectArray.end(); ++it)
        if (selector(*it))
            (*it)->renameObjectIdentifiers(extendedPaths);
}

#ifdef USE_OLD_DAG
int Document::recompute(const std::vector<App::DocumentObject*> &objs, bool force)
{
    if (testStatus(Document::Recomputing)) {
        // this is clearly a bug in the calling instance
        throw Base::RuntimeError("Nested recomputes of a document are not allowed");
    }

    int objectCount = 0;

    // The 'SkipRecompute' flag can be (tmp.) set to avoid too many
    // time expensive recomputes
    if(!force && testStatus(Document::SkipRecompute))
        return 0;

    Base::ObjectStatusLocker<Document::Status, Document> exe(Document::Recomputing, this);

    // delete recompute log
    d->clearRecomputeLog();

    // updates the dependency graph
    _rebuildDependencyList(objs);

    std::list<Vertex> make_order;
    DependencyList::out_edge_iterator j, jend;

    try {
        // this sort gives the execute
        boost::topological_sort(d->DepList, std::front_inserter(make_order));
    }
    catch (const std::exception& e) {
        std::cerr << "Document::recompute: " << e.what() << std::endl;
        return -1;
    }

    // caching vertex to DocObject
    for (std::map<DocumentObject*,Vertex>::const_iterator It1= d->VertexObjectList.begin();It1 != d->VertexObjectList.end(); ++It1)
        d->vertexMap[It1->second] = It1->first;

#ifdef FC_LOGFEATUREUPDATE
    std::clog << "make ordering: " << std::endl;
#endif

    std::set<DocumentObject*> recomputeList;

    for (std::list<Vertex>::reverse_iterator i = make_order.rbegin();i != make_order.rend(); ++i) {
        DocumentObject* Cur = d->vertexMap[*i];
        // Because of PropertyXLink, we should account for external objects
        // TODO: make sure it is safe to rely on getNameInDocument() to check if
        // object is in the document. If it crashes, then we should fix the code
        // to properly nullify getNameInDocument(), rather than revert back to
        // the inefficient isIn()
        // if (!Cur || !isIn(Cur)) continue;
        if (!Cur || !Cur->getNameInDocument()) continue;
#ifdef FC_LOGFEATUREUPDATE
        std::clog << Cur->getNameInDocument() << " dep on:" ;
#endif
        bool NeedUpdate = false;

        // ask the object if it should be recomputed
        if (Cur->mustExecute() == 1 || Cur->ExpressionEngine.depsAreTouched()) {
#ifdef FC_LOGFEATUREUPDATE
            std::clog << "[touched]";
#endif
            NeedUpdate = true;
        }
        else {// if (Cur->mustExecute() == -1)
            // update if one of the dependencies is touched
            for (boost::tie(j, jend) = out_edges(*i, d->DepList); j != jend; ++j) {
                DocumentObject* Test = d->vertexMap[target(*j, d->DepList)];

                if (!Test) continue;
#ifdef FC_LOGFEATUREUPDATE
                std::clog << " " << Test->getNameInDocument();
#endif
                if (Test->isTouched()) {
                    NeedUpdate = true;
#ifdef FC_LOGFEATUREUPDATE
                    std::clog << "[touched]";
#endif
                }
            }
        }
        // if one touched recompute
        if (NeedUpdate) {
            Cur->touch();
#ifdef FC_LOGFEATUREUPDATE
            std::clog << " => Recompute feature";
#endif
            recomputeList.insert(Cur);
        }
#ifdef FC_LOGFEATUREUPDATE
        std::clog << std::endl;
#endif
    }

#ifdef FC_LOGFEATUREUPDATE
    std::clog << "Have to recompute the following document objects" << std::endl;
    for (std::set<DocumentObject*>::const_iterator it = recomputeList.begin(); it != recomputeList.end(); ++it) {
        std::clog << "  " << (*it)->getNameInDocument() << std::endl;
    }
#endif

    for (std::list<Vertex>::reverse_iterator i = make_order.rbegin();i != make_order.rend(); ++i) {
        DocumentObject* Cur = d->vertexMap[*i];
        if (!Cur || !isIn(Cur)) continue;

        if (recomputeList.find(Cur) != recomputeList.end() ||
                Cur->ExpressionEngine.depsAreTouched()) {
            if ( _recomputeFeature(Cur)) {
                // if something happened break execution of recompute
                d->vertexMap.clear();
                return -1;
            }
            signalRecomputedObject(*Cur);
            ++objectCount;
        }
    }

    // reset all touched
    for (std::map<Vertex,DocumentObject*>::iterator it = d->vertexMap.begin(); it != d->vertexMap.end(); ++it) {
        // TODO: check the TODO comments above for details
        // if ((it->second) && isIn(it->second))
        if ((it->second) && it->second->getNameInDocument())
            it->second->purgeTouched();
    }
    d->vertexMap.clear();

    signalRecomputed(*this);

    return objectCount;
}

#else //ifdef USE_OLD_DAG

int Document::recompute(const std::vector<App::DocumentObject*> &objs, bool force, bool *hasError, int options) 
{
    int objectCount = 0;

    if (testStatus(Document::PartialDoc)) {
        if(mustExecute()) 
            FC_WARN("Please reload partial document '" << Label.getValue() << "' for recomputation.");
        return 0;
    }
    if (testStatus(Document::Recomputing)) {
        // this is clearly a bug in the calling instance
        throw Base::RuntimeError("Nested recomputes of a document are not allowed");
    }
    // The 'SkipRecompute' flag can be (tmp.) set to avoid too many
    // time expensive recomputes
    if(!force && testStatus(Document::SkipRecompute)) {
        signalSkipRecompute(*this,objs);
        return 0;
    }

    // delete recompute log
    d->clearRecomputeLog();

    //do we have anything to do?
    if(d->objectMap.empty())
        return 0;

    Base::ObjectStatusLocker<Document::Status, Document> exe(Document::Recomputing, this);
    signalBeforeRecompute(*this);

#if 0
    //////////////////////////////////////////////////////////////////////////
    // Comment by Realthunder: 
    // the topologicalSrot() below cannot handle partial recompute, haven't got
    // time to figure out the code yet, simply use back boost::topological_sort
    // for now, that is, rely on getDependencyList() to do the sorting. The
    // downside is, it didn't take advantage of the ready built InList, nor will
    // it report for cyclic dependency.
    //////////////////////////////////////////////////////////////////////////

    // get the sorted vector of all dependent objects and go though it from the end
    auto depObjs = getDependencyList(objs.empty()?d->objectArray:objs);
    vector<DocumentObject*> topoSortedObjects = topologicalSort(depObjs);
    if (topoSortedObjects.size() != depObjs.size()){
        cerr << "App::Document::recompute(): cyclic dependency detected" << endl;
        topoSortedObjects = d->partialTopologicalSort(depObjs);
    }
    std::reverse(topoSortedObjects.begin(),topoSortedObjects.end());
#else
    auto topoSortedObjects = getDependencyList(objs.empty()?d->objectArray:objs,DepSort|options);
#endif
    for(auto obj : topoSortedObjects)
        obj->setStatus(ObjectStatus::PendingRecompute,true);

    std::set<App::DocumentObject *> filter;
    size_t idx = 0;
    try {
        // maximum two passes to allow some form of dependency inversion
        for(int passes=0; passes<2 && idx<topoSortedObjects.size(); ++passes) {
            Base::SequencerLauncher seq("Recompute...", topoSortedObjects.size());
            FC_LOG("Recompute pass " << passes);
            for (;idx<topoSortedObjects.size();seq.next(true),++idx) {
                auto obj = topoSortedObjects[idx];
                if(!obj->getNameInDocument() || filter.find(obj)!=filter.end())
                    continue;
                // ask the object if it should be recomputed
                bool doRecompute = false;
                if (obj->mustRecompute()) {
                    doRecompute = true;
                    ++objectCount;
                    int res = _recomputeFeature(obj);
                    if(res) {
                        if(hasError)
                            *hasError = true;
                        if(res < 0) {
                            passes = 2;
                            break;
                        }
                        // if something happened filter all object in its
                        // inListRecursive from the queue then proceed
                        obj->getInListEx(filter,true);
                        filter.insert(obj);
                        continue;
                    }
                }
                if(obj->isTouched() || doRecompute) {
                    signalRecomputedObject(*obj);
                    obj->purgeTouched();
                    // set all dependent object touched to force recompute
                    for (auto inObjIt : obj->getInList())
                        inObjIt->enforceRecompute();
                }
            }
            // check if all objects are recomputed but still thouched 
            for (size_t i=0;i<topoSortedObjects.size();++i) {
                auto obj = topoSortedObjects[i];
                obj->setStatus(ObjectStatus::Recompute2,false);
                if(!filter.count(obj) && obj->isTouched()) {
                    if(passes>0) 
                        FC_ERR(obj->getFullName() << " still touched after recompute");
                    else{
                        FC_LOG(obj->getFullName() << " still touched after recompute");
                        if(idx>=topoSortedObjects.size()) {
                            // let's start the next pass on the first touched object
                            idx = i;
                        }
                        obj->setStatus(ObjectStatus::Recompute2,true);
                    }
                }
            }
        }
    }catch(Base::Exception &e) {
        e.ReportException();
    }

    for(auto obj : topoSortedObjects) {
        if(!obj->getNameInDocument())
            continue;
        obj->setStatus(ObjectStatus::PendingRecompute,false);
        obj->setStatus(ObjectStatus::Recompute2,false);
        if(obj->testStatus(ObjectStatus::PendingRemove))
            obj->getDocument()->removeObject(obj->getNameInDocument());
    }

    signalRecomputed(*this,topoSortedObjects);

    return objectCount;
}

#endif // USE_OLD_DAG

/*!
  Does almost the same as topologicalSort() until no object with an input degree of zero
  can be found. It then searches for objects with an output degree of zero until neither
  an object with input or output degree can be found. The remaining objects form one or
  multiple cycles.
  An alternative to this method might be:
  https://en.wikipedia.org/wiki/Tarjan%E2%80%99s_strongly_connected_components_algorithm
 */
std::vector<App::DocumentObject*> DocumentP::partialTopologicalSort(
        const std::vector<App::DocumentObject*>& objects)
{
    vector < App::DocumentObject* > ret;
    ret.reserve(objects.size());
    // pairs of input and output degree
    map < App::DocumentObject*, std::pair<int, int> > countMap;

    for (auto objectIt : objects) {
        //we need inlist with unique entries
        auto in = objectIt->getInList();
        std::sort(in.begin(), in.end());
        in.erase(std::unique(in.begin(), in.end()), in.end());

        //we need outlist with unique entries
        auto out = objectIt->getOutList();
        std::sort(out.begin(), out.end());
        out.erase(std::unique(out.begin(), out.end()), out.end());

        countMap[objectIt] = std::make_pair(in.size(), out.size());
    }

    std::list<App::DocumentObject*> degIn;
    std::list<App::DocumentObject*> degOut;

    bool removeVertex = true;
    while (removeVertex) {
        removeVertex = false;

        // try input degree
        auto degInIt = find_if(countMap.begin(), countMap.end(),
                               [](pair< App::DocumentObject*, pair<int, int> > vertex)->bool {
            return vertex.second.first == 0;
        });

        if (degInIt != countMap.end()) {
            removeVertex = true;
            degIn.push_back(degInIt->first);
            degInIt->second.first = degInIt->second.first - 1;

            //we need outlist with unique entries
            auto out = degInIt->first->getOutList();
            std::sort(out.begin(), out.end());
            out.erase(std::unique(out.begin(), out.end()), out.end());

            for (auto outListIt : out) {
                auto outListMapIt = countMap.find(outListIt);
                if (outListMapIt != countMap.end())
                    outListMapIt->second.first = outListMapIt->second.first - 1;
            }
        }
    }

    // make the output degree negative if input degree is negative
    // to mark the vertex as processed
    for (auto& countIt : countMap) {
        if (countIt.second.first < 0) {
            countIt.second.second = -1;
        }
    }

    removeVertex = degIn.size() != objects.size();
    while (removeVertex) {
        removeVertex = false;

        auto degOutIt = find_if(countMap.begin(), countMap.end(),
                               [](pair< App::DocumentObject*, pair<int, int> > vertex)->bool {
            return vertex.second.second == 0;
        });

        if (degOutIt != countMap.end()) {
            removeVertex = true;
            degOut.push_front(degOutIt->first);
            degOutIt->second.second = degOutIt->second.second - 1;

            //we need inlist with unique entries
            auto in = degOutIt->first->getInList();
            std::sort(in.begin(), in.end());
            in.erase(std::unique(in.begin(), in.end()), in.end());

            for (auto inListIt : in) {
                auto inListMapIt = countMap.find(inListIt);
                if (inListMapIt != countMap.end())
                    inListMapIt->second.second = inListMapIt->second.second - 1;
            }
        }
    }

    // at this point we have no root object any more
    for (auto countIt : countMap) {
        if (countIt.second.first > 0 && countIt.second.second > 0) {
            degIn.push_back(countIt.first);
        }
    }

    ret.insert(ret.end(), degIn.begin(), degIn.end());
    ret.insert(ret.end(), degOut.begin(), degOut.end());

    return ret;
}

std::vector<App::DocumentObject*> DocumentP::topologicalSort(const std::vector<App::DocumentObject*>& objects) const
{
    // topological sort algorithm described here:
    // https://de.wikipedia.org/wiki/Topologische_Sortierung#Algorithmus_f.C3.BCr_das_Topologische_Sortieren
    vector < App::DocumentObject* > ret;
    ret.reserve(objects.size());
    map < App::DocumentObject*,int > countMap;

    for (auto objectIt : objects) {
        // We now support externally linked objects
        // if(!obj->getNameInDocument() || obj->getDocument()!=this)
        if(!objectIt->getNameInDocument())
            continue;
        //we need inlist with unique entries
        auto in = objectIt->getInList();
        std::sort(in.begin(), in.end());
        in.erase(std::unique(in.begin(), in.end()), in.end());

        countMap[objectIt] = in.size();
    }

    auto rootObjeIt = find_if(countMap.begin(), countMap.end(), [](pair < App::DocumentObject*, int > count)->bool {
        return count.second == 0;
    });

    if (rootObjeIt == countMap.end()){
        cerr << "Document::topologicalSort: cyclic dependency detected (no root object)" << endl;
        return ret;
    }

    while (rootObjeIt != countMap.end()){
        rootObjeIt->second = rootObjeIt->second - 1;

        //we need outlist with unique entries
        auto out = rootObjeIt->first->getOutList();
        std::sort(out.begin(), out.end());
        out.erase(std::unique(out.begin(), out.end()), out.end());

        for (auto outListIt : out) {
            auto outListMapIt = countMap.find(outListIt);
            if (outListMapIt != countMap.end())
                outListMapIt->second = outListMapIt->second - 1;
        }
        ret.push_back(rootObjeIt->first);

        rootObjeIt = find_if(countMap.begin(), countMap.end(), [](pair < App::DocumentObject*, int > count)->bool {
            return count.second == 0;
        });
    }

    return ret;
}

std::vector<App::DocumentObject*> Document::topologicalSort() const
{
    return d->topologicalSort(d->objectArray);
}

const char * Document::getErrorDescription(const App::DocumentObject*Obj) const
{
    return d->findRecomputeLog(Obj);
}

// call the recompute of the Feature and handle the exceptions and errors.
int Document::_recomputeFeature(DocumentObject* Feat)
{
    FC_LOG("Recomputing " << Feat->getFullName());

    DocumentObjectExecReturn  *returnCode = 0;
    try {
        returnCode = Feat->ExpressionEngine.execute(PropertyExpressionEngine::ExecuteNonOutput);
        if (returnCode == DocumentObject::StdReturn) {
            returnCode = Feat->recompute();
            if(returnCode == DocumentObject::StdReturn)
                returnCode = Feat->ExpressionEngine.execute(PropertyExpressionEngine::ExecuteOutput);
        }
    }
    catch(Base::AbortException &e){
        e.ReportException();
        d->addRecomputeLog("User abort",Feat);
        return -1;
    }
    catch (const Base::MemoryException& e) {
        FC_ERR("Memory exception in " << Feat->getFullName() << " thrown: " << e.what());
        d->addRecomputeLog("Out of memory exception",Feat);
        return 1;
    }
    catch (Base::Exception &e) {
        e.ReportException();
        d->addRecomputeLog(e.what(),Feat);
        return 1;
    }
    catch (std::exception &e) {
        FC_ERR("exception in " << Feat->getFullName() << " thrown: " << e.what());
        d->addRecomputeLog(e.what(),Feat);
        return 1;
    }
#ifndef FC_DEBUG
    catch (...) {
        FC_ERR("Unknown exception in " << Feat->getFullName() << " thrown");
        d->addRecomputeLog("Unknown exception!",Feat);
        return 1;
    }
#endif

    if(returnCode == DocumentObject::StdReturn) {
        Feat->resetError();
    }else{
        returnCode->Which = Feat;
        d->addRecomputeLog(returnCode);
#ifdef FC_DEBUG
        FC_ERR("Failed to recompute " << Feat->getFullName() << ": " << returnCode->Why);
#else
        FC_LOG("Failed to recompute " << Feat->getFullName() << ": " << returnCode->Why);
#endif
        return 1;
    }
    return 0;
}

bool Document::recomputeFeature(DocumentObject* Feat, bool recursive)
{
    // delete recompute log
    d->clearRecomputeLog(Feat);

    // verify that the feature is (active) part of the document
    if (Feat->getNameInDocument()) {
        if(recursive) {
            bool hasError = false;
            recompute({Feat},true,&hasError);
            return !hasError;
        } else {
            _recomputeFeature(Feat);
            signalRecomputedObject(*Feat);
            return Feat->isValid();
        }
    }else
        return false;
}

DocumentObject * Document::addObject(const char* sType, const char* pObjectName, 
        bool isNew, const char *viewType, bool isPartial)
{
    Base::BaseClass* base = static_cast<Base::BaseClass*>(Base::Type::createInstanceByName(sType,true));

    string ObjectName;
    if (!base)
        return 0;
    if (!base->getTypeId().isDerivedFrom(App::DocumentObject::getClassTypeId())) {
        delete base;
        std::stringstream str;
        str << "'" << sType << "' is not a document object type";
        throw Base::TypeError(str.str());
    }

    App::DocumentObject* pcObject = static_cast<App::DocumentObject*>(base);
    pcObject->setDocument(this);

    // do no transactions if we do a rollback!
    if (!d->rollback) {
        // Undo stuff
        _checkTransaction(0,0,__LINE__);
        if (d->activeUndoTransaction)
            d->activeUndoTransaction->addObjectDel(pcObject);
    }

    // get Unique name
    if (pObjectName && pObjectName[0] != '\0')
        ObjectName = getUniqueObjectName(pObjectName);
    else
        ObjectName = getUniqueObjectName(sType);


    d->activeObject = pcObject;

    // insert in the name map
    d->objectMap[ObjectName] = pcObject;
    // generate object id and add to id map;
    pcObject->_Id = ++d->lastObjectId;
    d->objectIdMap[pcObject->_Id] = pcObject;
    // cache the pointer to the name string in the Object (for performance of DocumentObject::getNameInDocument())
    pcObject->pcNameInDocument = &(d->objectMap.find(ObjectName)->first);
    // insert in the vector
    d->objectArray.push_back(pcObject);
    // insert in the adjacence list and reference through the ConectionMap
    //_DepConMap[pcObject] = add_vertex(_DepList);

    // If we are restoring, don't set the Label object now; it will be restored later. This is to avoid potential duplicate
    // label conflicts later.
    if (!d->StatusBits.test(Restoring))
        pcObject->Label.setValue( ObjectName );

    // Call the object-specific initialization
    if (!d->undoing && !d->rollback && isNew) {
        pcObject->setupObject ();
    }

    // mark the object as new (i.e. set status bit 2) and send the signal
    pcObject->setStatus(ObjectStatus::New, true);

    pcObject->setStatus(ObjectStatus::PartialObject, isPartial);

    if(!viewType)
        viewType = pcObject->getViewProviderNameOverride();
    if(viewType) 
        pcObject->_pcViewProviderName = viewType;

    signalNewObject(*pcObject);

    // do no transactions if we do a rollback!
    if (!d->rollback && d->activeUndoTransaction) {
        signalTransactionAppend(*pcObject, d->activeUndoTransaction);
    }

    signalActivatedObject(*pcObject);

    // return the Object
    return pcObject;
}

std::vector<DocumentObject *> Document::addObjects(const char* sType, const std::vector<std::string>& objectNames, bool isNew)
{
    Base::Type::importModule(sType);
    Base::Type type = Base::Type::fromName(sType);
    if (!type.isDerivedFrom(App::DocumentObject::getClassTypeId())) {
        std::stringstream str;
        str << "'" << sType << "' is not a document object type";
        throw Base::TypeError(str.str());
    }

    std::vector<DocumentObject *> objects;
    objects.resize(objectNames.size());
    std::generate(objects.begin(), objects.end(),
                  [&]{ return static_cast<App::DocumentObject*>(type.createInstance()); });

    // get all existing object names
    std::vector<std::string> reservedNames;
    reservedNames.reserve(d->objectMap.size());
    for (auto pos = d->objectMap.begin();pos != d->objectMap.end();++pos) {
        reservedNames.push_back(pos->first);
    }

    for (auto it = objects.begin(); it != objects.end(); ++it) {
        auto index = std::distance(objects.begin(), it);
        App::DocumentObject* pcObject = *it;
        pcObject->setDocument(this);

        // do no transactions if we do a rollback!
        if (!d->rollback) {
            // Undo stuff
            _checkTransaction(0,0,__LINE__);
            if (d->activeUndoTransaction) {
                d->activeUndoTransaction->addObjectDel(pcObject);
            }
        }

        // get unique name
        std::string ObjectName = objectNames[index];
        if (ObjectName.empty())
            ObjectName = sType;
        ObjectName = Base::Tools::getIdentifier(ObjectName);
        if (d->objectMap.find(ObjectName) != d->objectMap.end()) {
            // remove also trailing digits from clean name which is to avoid to create lengthy names
            // like 'Box001001'
            if (!testStatus(KeepTrailingDigits)) {
                std::string::size_type index = ObjectName.find_last_not_of("0123456789");
                if (index+1 < ObjectName.size()) {
                    ObjectName = ObjectName.substr(0,index+1);
                }
            }

            ObjectName = Base::Tools::getUniqueName(ObjectName, reservedNames, 3);
        }

        reservedNames.push_back(ObjectName);

        // insert in the name map
        d->objectMap[ObjectName] = pcObject;
        // generate object id and add to id map;
        pcObject->_Id = ++d->lastObjectId;
        d->objectIdMap[pcObject->_Id] = pcObject;
        // cache the pointer to the name string in the Object (for performance of DocumentObject::getNameInDocument())
        pcObject->pcNameInDocument = &(d->objectMap.find(ObjectName)->first);
        // insert in the vector
        d->objectArray.push_back(pcObject);

        pcObject->Label.setValue(ObjectName);

        // Call the object-specific initialization
        if (!d->undoing && !d->rollback && isNew) {
            pcObject->setupObject();
        }

        // mark the object as new (i.e. set status bit 2) and send the signal
        pcObject->setStatus(ObjectStatus::New, true);

        const char *viewType = pcObject->getViewProviderNameOverride();
        pcObject->_pcViewProviderName = viewType?viewType:"";

        signalNewObject(*pcObject);

        // do no transactions if we do a rollback!
        if (!d->rollback && d->activeUndoTransaction) {
            signalTransactionAppend(*pcObject, d->activeUndoTransaction);
        }
    }

    if (!objects.empty()) {
        d->activeObject = objects.back();
        signalActivatedObject(*objects.back());
    }

    return objects;
}

void Document::addObject(DocumentObject* pcObject, const char* pObjectName)
{
    if (pcObject->getDocument()) {
        throw Base::RuntimeError("Document object is already added to a document");
    }

    pcObject->setDocument(this);

    // do no transactions if we do a rollback!
    if (!d->rollback) {
        // Undo stuff
        _checkTransaction(0,0,__LINE__);
        if (d->activeUndoTransaction)
            d->activeUndoTransaction->addObjectDel(pcObject);
    }

    // get unique name
    string ObjectName;
    if (pObjectName && pObjectName[0] != '\0')
        ObjectName = getUniqueObjectName(pObjectName);
    else
        ObjectName = getUniqueObjectName(pcObject->getTypeId().getName());

    d->activeObject = pcObject;

    // insert in the name map
    d->objectMap[ObjectName] = pcObject;
    // generate object id and add to id map;
    if(!pcObject->_Id) pcObject->_Id = ++d->lastObjectId;
    d->objectIdMap[pcObject->_Id] = pcObject;
    // cache the pointer to the name string in the Object (for performance of DocumentObject::getNameInDocument())
    pcObject->pcNameInDocument = &(d->objectMap.find(ObjectName)->first);
    // insert in the vector
    d->objectArray.push_back(pcObject);

    pcObject->Label.setValue( ObjectName );

    // mark the object as new (i.e. set status bit 2) and send the signal
    pcObject->setStatus(ObjectStatus::New, true);

    const char *viewType = pcObject->getViewProviderNameOverride();
    pcObject->_pcViewProviderName = viewType?viewType:"";

    signalNewObject(*pcObject);

    // do no transactions if we do a rollback!
    if (!d->rollback && d->activeUndoTransaction) {
        signalTransactionAppend(*pcObject, d->activeUndoTransaction);
    }

    signalActivatedObject(*pcObject);
}

void Document::_addObject(DocumentObject* pcObject, const char* pObjectName)
{
    std::string ObjectName = getUniqueObjectName(pObjectName);
    d->objectMap[ObjectName] = pcObject;
    // generate object id and add to id map;
    if(!pcObject->_Id) pcObject->_Id = ++d->lastObjectId;
    d->objectIdMap[pcObject->_Id] = pcObject;
    d->objectArray.push_back(pcObject);
    // cache the pointer to the name string in the Object (for performance of DocumentObject::getNameInDocument())
    pcObject->pcNameInDocument = &(d->objectMap.find(ObjectName)->first);

    // do no transactions if we do a rollback!
    if (!d->rollback) {
        // Undo stuff
        _checkTransaction(0,0,__LINE__);
        if (d->activeUndoTransaction)
            d->activeUndoTransaction->addObjectDel(pcObject);
    }

    const char *viewType = pcObject->getViewProviderNameOverride();
    pcObject->_pcViewProviderName = viewType?viewType:"";

    // send the signal
    signalNewObject(*pcObject);

    // do no transactions if we do a rollback!
    if (!d->rollback && d->activeUndoTransaction) {
        signalTransactionAppend(*pcObject, d->activeUndoTransaction);
    }

    d->activeObject = pcObject;
    signalActivatedObject(*pcObject);
}

/// Remove an object out of the document
void Document::removeObject(const char* sName)
{
    auto pos = d->objectMap.find(sName);

    // name not found?
    if (pos == d->objectMap.end())
        return;

    if (pos->second->testStatus(ObjectStatus::PendingRecompute)) {
        // TODO: shall we allow removal if there is active udno transaction?
        FC_LOG("pending remove of " << sName << " after recomputing document " << getName());
        pos->second->setStatus(ObjectStatus::PendingRemove,true);
        return;
    }

    _checkTransaction(pos->second,0,__LINE__);

#if 0
    if(!d->rollback && d->activeUndoTransaction && pos->second->hasChildElement()) {
        // Preserve link group sub object global visibilities. Normally those
        // claimed object should be hidden in global coordinate space. However,
        // when the group is deleted, the user will naturally try to show the
        // children, which may now in the global space. When the parent is
        // undeleted, having its children shown in both the local and global
        // coordinate space is very confusing. Hence, we preserve the visibility
        // here
        for(auto &sub : pos->second->getSubObjects()) {
            if(sub.empty())
                continue;
            if(sub[sub.size()-1]!='.')
                sub += '.';
            auto sobj = pos->second->getSubObject(sub.c_str());
            if(sobj && sobj->getDocument()==this && !sobj->Visibility.getValue())
                d->activeUndoTransaction->addObjectChange(sobj,&sobj->Visibility);
        }
    }
#endif

    if (d->activeObject == pos->second)
        d->activeObject = 0;

    // Mark the object as about to be deleted
    pos->second->setStatus(ObjectStatus::Remove, true);
    if (!d->undoing && !d->rollback) {
        pos->second->unsetupObject();
    }

    signalDeletedObject(*(pos->second));

    // do no transactions if we do a rollback!
    if (!d->rollback && d->activeUndoTransaction) {
        // in this case transaction delete or save the object
        signalTransactionRemove(*pos->second, d->activeUndoTransaction);
    }
    else {
        // if not saved in undo -> delete object
        signalTransactionRemove(*pos->second, 0);
    }

#ifdef USE_OLD_DAG
    if (!d->vertexMap.empty()) {
        // recompute of document is running
        for (std::map<Vertex,DocumentObject*>::iterator it = d->vertexMap.begin(); it != d->vertexMap.end(); ++it) {
            if (it->second == pos->second) {
                it->second = 0; // just nullify the pointer
                break;
            }
        }
    }
#endif //USE_OLD_DAG

    // Before deleting we must nullify all dependent objects
    breakDependency(pos->second, true);

    //and remove the tip if needed
    if (Tip.getValue() && strcmp(Tip.getValue()->getNameInDocument(), sName)==0) {
        Tip.setValue(nullptr);
        TipName.setValue("");
    }

    // do no transactions if we do a rollback!
    std::unique_ptr<DocumentObject> tobedestroyed;
    if (!d->rollback) {
        // Undo stuff
        if (d->activeUndoTransaction) {
            // in this case transaction delete or save the object
            d->activeUndoTransaction->addObjectNew(pos->second);
        }
        else {
            // if not saved in undo -> delete object later
            std::unique_ptr<DocumentObject> delobj(pos->second);
            tobedestroyed.swap(delobj);
            tobedestroyed->setStatus(ObjectStatus::Destroy, true);
        }
    }

    for (std::vector<DocumentObject*>::iterator obj = d->objectArray.begin(); obj != d->objectArray.end(); ++obj) {
        if (*obj == pos->second) {
            d->objectArray.erase(obj);
            break;
        }
    }

    pos->second->setStatus(ObjectStatus::Remove, false); // Unset the bit to be on the safe side
    d->objectIdMap.erase(pos->second->_Id);
    d->objectMap.erase(pos);
}

/// Remove an object out of the document (internal)
void Document::_removeObject(DocumentObject* pcObject)
{
    if (testStatus(Document::Recomputing)) {
        FC_ERR("Cannot delete " << pcObject->getFullName() << " while recomputing");
        return;
    }

    // TODO Refactoring: share code with Document::removeObject() (2015-09-01, Fat-Zer)
    _checkTransaction(pcObject,0,__LINE__);

    auto pos = d->objectMap.find(pcObject->getNameInDocument());

    if(!d->rollback && d->activeUndoTransaction && pos->second->hasChildElement()) {
        // Preserve link group children global visibility. See comments in
        // removeObject() for more details.
        for(auto &sub : pos->second->getSubObjects()) {
            if(sub.empty())
                continue;
            if(sub[sub.size()-1]!='.')
                sub += '.';
            auto sobj = pos->second->getSubObject(sub.c_str());
            if(sobj && sobj->getDocument()==this && !sobj->Visibility.getValue())
                d->activeUndoTransaction->addObjectChange(sobj,&sobj->Visibility);
        }
    }

    if (d->activeObject == pcObject)
        d->activeObject = 0;

    // Mark the object as about to be removed
    pcObject->setStatus(ObjectStatus::Remove, true);
    if (!d->undoing && !d->rollback) {
        pcObject->unsetupObject();
    }
    signalDeletedObject(*pcObject);
    // TODO Check me if it's needed (2015-09-01, Fat-Zer)

    //remove the tip if needed
    if (Tip.getValue() == pcObject) {
        Tip.setValue(nullptr);
        TipName.setValue("");
    }

    // do no transactions if we do a rollback!
    if (!d->rollback && d->activeUndoTransaction) {
        // Undo stuff
        signalTransactionRemove(*pcObject, d->activeUndoTransaction);
        d->activeUndoTransaction->addObjectNew(pcObject);
    }
    else {
        // for a rollback delete the object
        signalTransactionRemove(*pcObject, 0);
        breakDependency(pcObject, true);
    }

    // remove from map
    pcObject->setStatus(ObjectStatus::Remove, false); // Unset the bit to be on the safe side
    d->objectIdMap.erase(pcObject->_Id);
    d->objectMap.erase(pos);

    for (std::vector<DocumentObject*>::iterator it = d->objectArray.begin(); it != d->objectArray.end(); ++it) {
        if (*it == pcObject) {
            d->objectArray.erase(it);
            break;
        }
    }

    // for a rollback delete the object
    if (d->rollback) {
        pcObject->setStatus(ObjectStatus::Destroy, true);
        delete pcObject;
    }
}

void Document::breakDependency(DocumentObject* pcObject, bool clear)
{
    // Nullify all dependent objects
    PropertyLinkBase::breakLinks(pcObject,d->objectArray,clear);
}

std::vector<DocumentObject*> Document::copyObject(
    const std::vector<DocumentObject*> &objs, bool recursive)
{
    std::vector<DocumentObject*> deps;
    if(!recursive)
        deps = objs;
    else
        deps = getDependencyList(objs,DepNoXLinked|DepSort);

    if(!isSaved() && PropertyXLink::hasXLink(deps))
        throw Base::RuntimeError(
                "Document must be saved at least once before link to external objects");
        
    MergeDocuments md(this);
    // if not copying recursively then suppress possible warnings
    md.setVerbose(recursive);

    unsigned int memsize=1000; // ~ for the meta-information
    for (std::vector<App::DocumentObject*>::iterator it = deps.begin(); it != deps.end(); ++it)
        memsize += (*it)->getMemSize();

    // if less than ~10 MB
    bool use_buffer=(memsize < 0xA00000);
    QByteArray res;
    try {
        res.reserve(memsize);
    }
    catch (const Base::MemoryException&) {
        use_buffer = false;
    }

    std::vector<App::DocumentObject*> imported;
    if (use_buffer) {
        Base::ByteArrayOStreambuf obuf(res);
        std::ostream ostr(&obuf);
        exportObjects(deps, ostr);

        Base::ByteArrayIStreambuf ibuf(res);
        std::istream istr(0);
        istr.rdbuf(&ibuf);
        imported = md.importObjects(istr);
    } else {
        static Base::FileInfo fi(App::Application::getTempFileName());
        Base::ofstream ostr(fi, std::ios::out | std::ios::binary);
        exportObjects(deps, ostr);
        ostr.close();

        Base::ifstream istr(fi, std::ios::in | std::ios::binary);
        imported = md.importObjects(istr);
    }

    if(imported.size()!=deps.size())
        return imported;

    std::unordered_map<App::DocumentObject*,size_t> indices;
    size_t i=0;
    for(auto o : deps)
        indices[o] = i++;
    std::vector<App::DocumentObject*> result;
    result.reserve(objs.size());
    for(auto o : objs)
        result.push_back(imported[indices[o]]);
    return result;
}

std::vector<App::DocumentObject*> 
Document::importLinks(const std::vector<App::DocumentObject*> &objArray)
{
    std::set<App::DocumentObject*> links;
    getLinksTo(links,0,GetLinkExternal,0,objArray);

    std::vector<App::DocumentObject*> objs;
    objs.insert(objs.end(),links.begin(),links.end());
    objs = App::Document::getDependencyList(objs);
    if(objs.empty()) {
        FC_ERR("nothing to import");
        return objs;
    }

    for(auto it=objs.begin();it!=objs.end();) {
        auto obj = *it;
        if(obj->getDocument() == this) {
            it = objs.erase(it);
            continue;
        }
        ++it;
        if(obj->testStatus(App::PartialObject)) {
            throw Base::RuntimeError(
                "Cannot import partial loaded object. Please reload the current document");
        }
    }

    Base::FileInfo fi(App::Application::getTempFileName());
    {
        // save stuff to temp file
        Base::ofstream str(fi, std::ios::out | std::ios::binary);
        MergeDocuments mimeView(this);
        exportObjects(objs, str);
        str.close();
    }
    Base::ifstream str(fi, std::ios::in | std::ios::binary);
    MergeDocuments mimeView(this);
    objs = mimeView.importObjects(str);
    str.close();
    fi.deleteFile();

    const auto &nameMap = mimeView.getNameMap();

    // First, find all link type properties that needs to be changed
    std::map<App::Property*,std::unique_ptr<App::Property> > propMap;
    std::vector<App::Property*> propList;
    for(auto obj : links) {
        propList.clear();
        obj->getPropertyList(propList);
        for(auto prop : propList) {
            auto linkProp = Base::freecad_dynamic_cast<PropertyLinkBase>(prop);
            if(linkProp && !prop->testStatus(Property::Immutable) && !obj->isReadOnly(prop)) {
                auto copy = linkProp->CopyOnImportExternal(nameMap);
                if(copy)
                    propMap[linkProp].reset(copy);
            }
        }
    }

    // Then change them in one go. Note that we don't make change in previous
    // loop, because a changed link property may break other depending link
<<<<<<< HEAD
    // properties, e.g. a link sub refering to some sub object of an xlink, If
=======
    // properties, e.g. a link sub referring to some sub object of an xlink, If
>>>>>>> 3c4d5983
    // that sub object is imported with a different name, and xlink is changed
    // before this link sub, it will break.
    for(auto &v : propMap) 
        v.first->Paste(*v.second);

    return objs;
}

DocumentObject* Document::moveObject(DocumentObject* obj, bool recursive)
{
    if(!obj)
        return 0;
    Document* that = obj->getDocument();
    if (that == this)
        return 0; // nothing todo

    // True object move without copy is only safe when undo is off on both
    // documents.
    if(!recursive && !d->iUndoMode && !that->d->iUndoMode) {
        // all object of the other document that refer to this object must be nullified
        that->breakDependency(obj, false);
        std::string objname = getUniqueObjectName(obj->getNameInDocument());
        that->_removeObject(obj);
        this->_addObject(obj, objname.c_str());
        obj->setDocument(this);
        return obj;
    }

    std::vector<App::DocumentObject*> deps;
    if(recursive) 
        deps = getDependencyList({obj},DepNoXLinked|DepSort);
    else
        deps.push_back(obj);

    auto objs = copyObject(deps,false);
    if(objs.empty()) 
        return 0;
    // Some object may delete its children if deleted, so we collect the IDs
<<<<<<< HEAD
    // or all depdending objects for saftey reason.
=======
    // or all depdending objects for safety reason.
>>>>>>> 3c4d5983
    std::vector<int> ids;
    ids.reserve(deps.size());
    for(auto o : deps)
        ids.push_back(o->getID());

    // We only remove object if it is the moving object or it has no
    // depending objects, i.e. an empty inList, which is why we need to
    // iterate the depending list backwards.
    for(auto iter=ids.rbegin();iter!=ids.rend();++iter) {
        auto o = that->getObjectByID(*iter);
        if(!o) continue;
        if(iter==ids.rbegin()
                || o->getInList().empty())
            that->removeObject(o->getNameInDocument());
    }
    return objs.back();
}

DocumentObject * Document::getActiveObject(void) const
{
    return d->activeObject;
}

DocumentObject * Document::getObject(const char *Name) const
{
    auto pos = d->objectMap.find(Name);

    if (pos != d->objectMap.end())
        return pos->second;
    else
        return 0;
}

DocumentObject * Document::getObjectByID(long id) const
{
    auto it = d->objectIdMap.find(id);
    if(it!=d->objectIdMap.end())
        return it->second;
    return 0;
}


// Note: This method is only used in Tree.cpp slotChangeObject(), see explanation there
bool Document::isIn(const DocumentObject *pFeat) const
{
    for (auto o = d->objectMap.begin(); o != d->objectMap.end(); ++o) {
        if (o->second == pFeat)
            return true;
    }

    return false;
}

const char * Document::getObjectName(DocumentObject *pFeat) const
{
    for (auto pos = d->objectMap.begin();pos != d->objectMap.end();++pos) {
        if (pos->second == pFeat)
            return pos->first.c_str();
    }

    return 0;
}

std::string Document::getUniqueObjectName(const char *Name) const
{
    if (!Name || *Name == '\0')
        return std::string();
    std::string CleanName = Base::Tools::getIdentifier(Name);

    // name in use?
    auto pos = d->objectMap.find(CleanName);

    if (pos == d->objectMap.end()) {
        // if not, name is OK
        return CleanName;
    }
    else {
        // remove also trailing digits from clean name which is to avoid to create lengthy names
        // like 'Box001001'
        if (!testStatus(KeepTrailingDigits)) {
            std::string::size_type index = CleanName.find_last_not_of("0123456789");
            if (index+1 < CleanName.size()) {
                CleanName = CleanName.substr(0,index+1);
            }
        }

        std::vector<std::string> names;
        names.reserve(d->objectMap.size());
        for (pos = d->objectMap.begin();pos != d->objectMap.end();++pos) {
            names.push_back(pos->first);
        }
        return Base::Tools::getUniqueName(CleanName, names, 3);
    }
}

std::string Document::getStandardObjectName(const char *Name, int d) const
{
    std::vector<App::DocumentObject*> mm = getObjects();
    std::vector<std::string> labels;
    labels.reserve(mm.size());

    for (std::vector<App::DocumentObject*>::const_iterator it = mm.begin(); it != mm.end(); ++it) {
        std::string label = (*it)->Label.getValue();
        labels.push_back(label);
    }
    return Base::Tools::getUniqueName(Name, labels, d);
}

std::vector<DocumentObject*> Document::getDependingObjects() const
{
    return getDependencyList(d->objectArray);
}

const std::vector<DocumentObject*> &Document::getObjects() const
{
    return d->objectArray;
}


std::vector<DocumentObject*> Document::getObjectsOfType(const Base::Type& typeId) const
{
    std::vector<DocumentObject*> Objects;
    for (std::vector<DocumentObject*>::const_iterator it = d->objectArray.begin(); it != d->objectArray.end(); ++it) {
        if ((*it)->getTypeId().isDerivedFrom(typeId))
            Objects.push_back(*it);
    }
    return Objects;
}

std::vector< DocumentObject* > Document::getObjectsWithExtension(const Base::Type& typeId, bool derived) const {

    std::vector<DocumentObject*> Objects;
    for (std::vector<DocumentObject*>::const_iterator it = d->objectArray.begin(); it != d->objectArray.end(); ++it) {
        if ((*it)->hasExtension(typeId, derived))
            Objects.push_back(*it);
    }
    return Objects;
}


std::vector<DocumentObject*> Document::findObjects(const Base::Type& typeId, const char* objname) const
{
    boost::regex rx(objname);
    boost::cmatch what;
    std::vector<DocumentObject*> Objects;
    for (std::vector<DocumentObject*>::const_iterator it = d->objectArray.begin(); it != d->objectArray.end(); ++it) {
        if ((*it)->getTypeId().isDerivedFrom(typeId)) {
            if (boost::regex_match((*it)->getNameInDocument(), what, rx))
                Objects.push_back(*it);
        }
    }
    return Objects;
}

int Document::countObjectsOfType(const Base::Type& typeId) const
{
    int ct=0;
    for (auto it = d->objectMap.begin(); it != d->objectMap.end(); ++it) {
        if (it->second->getTypeId().isDerivedFrom(typeId))
            ct++;
    }

    return ct;
}

PyObject * Document::getPyObject(void)
{
    return Py::new_reference_to(DocumentPythonObject);
}

std::vector<App::DocumentObject*> Document::getRootObjects() const
{
    std::vector < App::DocumentObject* > ret;

    for (auto objectIt : d->objectArray) {
        if (objectIt->getInList().empty())
            ret.push_back(objectIt);
    }

    return ret;
}

void DocumentP::findAllPathsAt(const std::vector <Node> &all_nodes, size_t id,
                                std::vector <Path> &all_paths, Path tmp)
{
    if (std::find(tmp.begin(), tmp.end(), id) != tmp.end()) {
        Path tmp2(tmp);
        tmp2.push_back(id);
        all_paths.push_back(tmp2);
        return; // a cycle
    }

    tmp.push_back(id);
    if (all_nodes[id].empty()) {
        all_paths.push_back(tmp);
        return;
    }

    for (size_t i=0; i < all_nodes[id].size(); i++) {
        Path tmp2(tmp);
        findAllPathsAt(all_nodes, all_nodes[id][i], all_paths, tmp2);
    }
}

std::vector<std::list<App::DocumentObject*> >
Document::getPathsByOutList(const App::DocumentObject* from, const App::DocumentObject* to) const
{
    std::map<const DocumentObject*, size_t> indexMap;
    for (size_t i=0; i<d->objectArray.size(); ++i) {
        indexMap[d->objectArray[i]] = i;
    }

    std::vector <Node> all_nodes(d->objectArray.size());
    for (size_t i=0; i<d->objectArray.size(); ++i) {
        DocumentObject* obj = d->objectArray[i];
        std::vector<DocumentObject*> outList = obj->getOutList();
        for (auto it : outList) {
            all_nodes[i].push_back(indexMap[it]);
        }
    }

    std::vector<std::list<App::DocumentObject*> > array;
    if (from == to)
        return array;

    size_t index_from = indexMap[from];
    size_t index_to = indexMap[to];
    Path tmp;
    std::vector<Path> all_paths;
    DocumentP::findAllPathsAt(all_nodes, index_from, all_paths, tmp);

    for (std::vector<Path>::iterator it = all_paths.begin(); it != all_paths.end(); ++it) {
        Path::iterator jt = std::find(it->begin(), it->end(), index_to);
        if (jt != it->end()) {
            std::list<App::DocumentObject*> path;
            for (Path::iterator kt = it->begin(); kt != jt; ++kt) {
                path.push_back(d->objectArray[*kt]);
            }

            path.push_back(d->objectArray[*jt]);
            array.push_back(path);
        }
    }

    // remove duplicates
    std::sort(array.begin(), array.end());
    array.erase(std::unique(array.begin(), array.end()), array.end());

    return array;
}

bool Document::mustExecute() const
{
    if(PropertyXLink::hasXLink(this)) {
        bool touched = false;
        _buildDependencyList(d->objectArray,false,0,0,0,&touched);
        return touched;
    }

    for (std::vector<DocumentObject*>::const_iterator It = d->objectArray.begin();It != d->objectArray.end();++It)
        if ((*It)->isTouched() || (*It)->mustExecute()==1)
            return true;
    return false;
}

<|MERGE_RESOLUTION|>--- conflicted
+++ resolved
@@ -1,4310 +1,4288 @@
-/***************************************************************************
- *   Copyright (c) Jürgen Riegel          (juergen.riegel@web.de) 2002     *
- *                                                                         *
- *   This file is part of the FreeCAD CAx development system.              *
- *                                                                         *
- *   This library is free software; you can redistribute it and/or         *
- *   modify it under the terms of the GNU Library General Public           *
- *   License as published by the Free Software Foundation; either          *
- *   version 2 of the License, or (at your option) any later version.      *
- *                                                                         *
- *   This library  is distributed in the hope that it will be useful,      *
- *   but WITHOUT ANY WARRANTY; without even the implied warranty of        *
- *   MERCHANTABILITY or FITNESS FOR A PARTICULAR PURPOSE.  See the         *
- *   GNU Library General Public License for more details.                  *
- *                                                                         *
- *   You should have received a copy of the GNU Library General Public     *
- *   License along with this library; see the file COPYING.LIB. If not,    *
- *   write to the Free Software Foundation, Inc., 59 Temple Place,         *
- *   Suite 330, Boston, MA  02111-1307, USA                                *
- *                                                                         *
- ***************************************************************************/
-
-
-/*! \namespace App \class App::Document
-This is besides the Application class the most important class in FreeCAD
-It contains all the data of the opened, saved or newly created FreeCAD Document.
-The Document manage the Undo and Redo mechanism and the linking of documents.
-
-Note: the documents are not free objects. They are completely handled by the
-App::Application. Only the Application can Open or destroy a document.
-
-\section Exception Exception handling
-As the document is the main data structure of FreeCAD we have to take a close
-look on how Exceptions affect the integrity of the App::Document.
-
-\section UndoRedo Undo Redo an Transactions
-Undo Redo handling is one of the major mechanism of an document in terms of
-user friendliness and speed (no one will wait for Undo too long).
-
-\section Dependency Graph and dependency handling
-The FreeCAD document handles the dependencies of its DocumentObjects with
-an adjacence list. This gives the opportunity to calculate the shortest
-recompute path. Also enables more complicated dependencies beyond trees.
-
-
-@see App::Application
-@see App::DocumentObject
-*/
-
-
-
-#include "PreCompiled.h"
-
-#ifndef _PreComp_
-# include <algorithm>
-# include <sstream>
-# include <climits>
-# include <bitset>
-# include <random>
-#endif
-
-#include <boost/algorithm/string.hpp>
-
-#include <boost/graph/adjacency_list.hpp>
-#include <boost/graph/subgraph.hpp>
-#include <boost/graph/graphviz.hpp>
-#include <boost/graph/strong_components.hpp>
-
-#ifdef USE_OLD_DAG
-#include <boost/graph/topological_sort.hpp>
-#include <boost/graph/depth_first_search.hpp>
-#include <boost/graph/dijkstra_shortest_paths.hpp>
-#include <boost/graph/visitors.hpp>
-#endif //USE_OLD_DAG
-
-#include <boost/bind.hpp>
-#include <boost/regex.hpp>
-#include <unordered_set>
-#include <unordered_map>
-#include <random>
-
-#include <QCoreApplication>
-#include <QCryptographicHash>
-
-#include "Document.h"
-#include "Application.h"
-#include "DocumentObject.h"
-#include "MergeDocuments.h"
-#include <App/DocumentPy.h>
-
-#include <Base/Console.h>
-#include <Base/Exception.h>
-#include <Base/FileInfo.h>
-#include <Base/TimeInfo.h>
-#include <Base/Interpreter.h>
-#include <Base/Reader.h>
-#include <Base/Writer.h>
-#include <Base/Stream.h>
-#include <Base/FileInfo.h>
-#include <Base/Tools.h>
-#include <Base/Uuid.h>
-#include <Base/Sequencer.h>
-
-#ifdef _MSC_VER
-#include <zipios++/zipios-config.h>
-#endif
-#include <zipios++/zipfile.h>
-#include <zipios++/zipinputstream.h>
-#include <zipios++/zipoutputstream.h>
-#include <zipios++/meta-iostreams.h>
-
-#include "Application.h"
-#include "Transactions.h"
-#include "GeoFeatureGroupExtension.h"
-#include "Origin.h"
-#include "OriginGroupExtension.h"
-#include "Link.h"
-#include "GeoFeature.h"
-
-FC_LOG_LEVEL_INIT("App", true, true, true);
-
-using Base::Console;
-using Base::streq;
-using Base::Writer;
-using namespace App;
-using namespace std;
-using namespace boost;
-using namespace zipios;
-
-#if FC_DEBUG
-#  define FC_LOGFEATUREUPDATE
-#endif
-
-// typedef boost::property<boost::vertex_root_t, DocumentObject* > VertexProperty;
-typedef boost::adjacency_list <
-boost::vecS,           // class OutEdgeListS  : a Sequence or an AssociativeContainer
-boost::vecS,           // class VertexListS   : a Sequence or a RandomAccessContainer
-boost::directedS,      // class DirectedS     : This is a directed graph
-boost::no_property,    // class VertexProperty:
-boost::no_property,    // class EdgeProperty:
-boost::no_property,    // class GraphProperty:
-boost::listS           // class EdgeListS:
-> DependencyList;
-typedef boost::graph_traits<DependencyList> Traits;
-typedef Traits::vertex_descriptor Vertex;
-typedef Traits::edge_descriptor Edge;
-typedef std::vector <size_t> Node;
-typedef std::vector <size_t> Path;
-
-namespace App {
-
-static bool _IsRestoring;
-static bool _IsRelabeling;
-// Pimpl class
-struct DocumentP
-{
-    // Array to preserve the creation order of created objects
-    std::vector<DocumentObject*> objectArray;
-    std::unordered_set<App::DocumentObject*> touchedObjs;
-    std::unordered_map<std::string,DocumentObject*> objectMap;
-    std::unordered_map<long,DocumentObject*> objectIdMap;
-    std::unordered_map<std::string, bool> partialLoadObjects;
-    long lastObjectId;
-    DocumentObject* activeObject;
-    Transaction *activeUndoTransaction;
-    int iTransactionMode;
-    bool rollback;
-    bool undoing; ///< document in the middle of undo or redo
-    std::bitset<32> StatusBits;
-    int iUndoMode;
-    unsigned int UndoMemSize;
-    unsigned int UndoMaxStackSize;
-#ifdef USE_OLD_DAG
-    DependencyList DepList;
-    std::map<DocumentObject*,Vertex> VertexObjectList;
-    std::map<Vertex,DocumentObject*> vertexMap;
-#endif //USE_OLD_DAG
-    std::multimap<const App::DocumentObject*, 
-        std::unique_ptr<App::DocumentObjectExecReturn> > _RecomputeLog;
-
-    DocumentP() {
-        static std::random_device _RD;
-        static std::mt19937 _RGEN(_RD());
-        static std::uniform_int_distribution<> _RDIST(0,5000);
-<<<<<<< HEAD
-        // Set some random offset to reduce likelyhood of ID collison when
-=======
-        // Set some random offset to reduce likelihood of ID collison when
->>>>>>> 3c4d5983
-        // copying shape from other document. It is probably better to randomize
-        // on each object ID.
-        lastObjectId = _RDIST(_RGEN); 
-        activeObject = 0;
-        activeUndoTransaction = 0;
-        iTransactionMode = 0;
-        rollback = false;
-        undoing = false;
-        StatusBits.set((size_t)Document::Closable, true);
-        StatusBits.set((size_t)Document::KeepTrailingDigits, true);
-        StatusBits.set((size_t)Document::Restoring, false);
-        iUndoMode = 0;
-        UndoMemSize = 0;
-        UndoMaxStackSize = 20;
-    }
-
-    void addRecomputeLog(const char *why, App::DocumentObject *obj) {
-        addRecomputeLog(new DocumentObjectExecReturn(why,obj));
-    }
-
-    void addRecomputeLog(const std::string &why, App::DocumentObject *obj) {
-        addRecomputeLog(new DocumentObjectExecReturn(why,obj));
-    }
-
-    void addRecomputeLog(DocumentObjectExecReturn *returnCode) {
-        if(!returnCode->Which) {
-            delete returnCode;
-            return;
-        }
-        _RecomputeLog.emplace(returnCode->Which, std::unique_ptr<DocumentObjectExecReturn>(returnCode));
-        returnCode->Which->setStatus(ObjectStatus::Error,true);
-    }
-
-    void clearRecomputeLog(const App::DocumentObject *obj=0) {
-        if(!obj)
-            _RecomputeLog.clear();
-        else
-            _RecomputeLog.erase(obj);
-    }
-
-    const char *findRecomputeLog(const App::DocumentObject *obj) {
-        auto range = _RecomputeLog.equal_range(obj);
-        if(range.first == range.second)
-            return 0;
-        return (--range.second)->second->Why.c_str();
-    }
-
-    static
-    void findAllPathsAt(const std::vector <Node> &all_nodes, size_t id,
-                        std::vector <Path> &all_paths, Path tmp);
-    std::vector<App::DocumentObject*>
-    topologicalSort(const std::vector<App::DocumentObject*>& objects) const;
-    std::vector<App::DocumentObject*>
-    static partialTopologicalSort(const std::vector<App::DocumentObject*>& objects);
-};
-
-} // namespace App
-
-PROPERTY_SOURCE(App::Document, App::PropertyContainer)
-
-bool Document::testStatus(Status pos) const
-{
-    return d->StatusBits.test((size_t)pos);
-}
-
-void Document::setStatus(Status pos, bool on)
-{
-    d->StatusBits.set((size_t)pos, on);
-}
-
-void Document::writeDependencyGraphViz(std::ostream &out)
-{
-    //  // caching vertex to DocObject
-    //std::map<Vertex,DocumentObject*> VertexMap;
-    //for(std::map<DocumentObject*,Vertex>::const_iterator It1= _DepConMap.begin();It1 != _DepConMap.end(); ++It1)
-    //  VertexMap[It1->second] = It1->first;
-
-    out << "digraph G {" << endl;
-    out << "\tordering=out;" << endl;
-    out << "\tnode [shape = box];" << endl;
-
-    for (auto It = d->objectMap.begin(); It != d->objectMap.end();++It) {
-        out << "\t" << It->first << ";" <<endl;
-        std::vector<DocumentObject*> OutList = It->second->getOutList();
-        for (std::vector<DocumentObject*>::const_iterator It2=OutList.begin();It2!=OutList.end();++It2)
-            if (*It2)
-                out << "\t" << It->first << "->" << (*It2)->getNameInDocument() << ";" <<endl;
-    }
-
-    /*
-    graph_traits<DependencyList>::edge_iterator ei, ei_end;
-    for (tie(ei,ei_end) = edges(_DepList); ei != ei_end; ++ei)
-      out << "\t"
-          << VertexMap[source(*ei, _DepList)]->getNameInDocument()
-          << " -> "
-          << VertexMap[target(*ei, _DepList)]->getNameInDocument()
-          << ";" << endl;
-    */
-    out << "}" << endl;
-}
-
-void Document::exportGraphviz(std::ostream& out) const
-{
-    /* Typedefs for a graph with graphviz attributes */
-    typedef std::map<std::string, std::string> GraphvizAttributes;
-    typedef boost::subgraph< adjacency_list<vecS, vecS, directedS,
-            property<vertex_attribute_t, GraphvizAttributes>,
-            property<edge_index_t, int, property<edge_attribute_t, GraphvizAttributes> >,
-            property<graph_name_t, std::string,
-            property<graph_graph_attribute_t,  GraphvizAttributes,
-            property<graph_vertex_attribute_t, GraphvizAttributes,
-            property<graph_edge_attribute_t,   GraphvizAttributes>
-            > > > > > Graph;
-
-    /**
-     * @brief The GraphCreator class
-     *
-     * This class creates the dependency graph for a document.
-     *
-     */
-
-    class GraphCreator {
-    public:
-
-        GraphCreator(struct DocumentP* _d) : d(_d), vertex_no(0), seed(std::random_device()()), distribution(0,255) {
-            build();
-        }
-
-        const Graph & getGraph() const { return DepList; }
-
-    private:
-
-        void build() {
-            // Set attribute(s) for main graph
-            get_property(DepList, graph_graph_attribute)["compound"] = "true";
-
-            addSubgraphs();
-            buildAdjacencyList();
-            addEdges();
-            markCycles();
-            markOutOfScopeLinks();
-        }
-
-        /**
-         * @brief getId returns a canonical string for a DocumentObject.
-         * @param docObj Document object to get an ID from
-         * @return A string
-         */
-
-        std::string getId(const DocumentObject * docObj) {
-            return std::string((docObj)->getDocument()->getName()) + "#" + docObj->getNameInDocument();
-        }
-
-        /**
-         * @brief getId returns a canonical string for an ObjectIdentifier;
-         * @param path
-         * @return A string
-         */
-
-        std::string getId(const ObjectIdentifier & path) {
-            DocumentObject * docObj = path.getDocumentObject();
-            if (!docObj)
-                return std::string();
-
-            return std::string((docObj)->getDocument()->getName()) + "#" + docObj->getNameInDocument() + "." + path.getPropertyName() + path.getSubPathStr();
-        }
-
-        std::string getClusterName(const DocumentObject * docObj) const {
-            return std::string("cluster") + docObj->getNameInDocument();
-        }
-
-        void setGraphLabel(Graph& g, const DocumentObject* obj) const {
-            std::string name(obj->getNameInDocument());
-            std::string label(obj->Label.getValue());
-            if (name == label)
-                get_property(g, graph_graph_attribute)["label"] = name;
-            else
-                get_property(g, graph_graph_attribute)["label"] = name + "&#92;n(" + label + ")";
-        }
-
-        /**
-         * @brief setGraphAttributes Set graph attributes on a subgraph for a DocumentObject node.
-         * @param obj DocumentObject
-         */
-
-        void setGraphAttributes(const DocumentObject * obj) {
-            assert(GraphList.find(obj) != GraphList.end());
-            get_property(*GraphList[obj], graph_name) = getClusterName(obj);
-
-            get_property(*GraphList[obj], graph_graph_attribute)["bgcolor"] = "#e0e0e0";
-
-            get_property(*GraphList[obj], graph_graph_attribute)["style"] = "rounded,filled";
-            setGraphLabel(*GraphList[obj], obj);
-        }
-
-        /**
-         * @brief setPropertyVertexAttributes Set vertex attributes for a Property node in a graph.
-         * @param g Graph
-         * @param vertex Property node
-         * @param name Name of node
-         */
-
-        void setPropertyVertexAttributes(Graph & g, Vertex vertex, const std::string & name) {
-            get(vertex_attribute, g)[vertex]["label"] = name;
-            get(vertex_attribute, g)[vertex]["shape"] = "box";
-            get(vertex_attribute, g)[vertex]["style"] = "dashed";
-            get(vertex_attribute, g)[vertex]["fontsize"] = "8pt";
-        }
-
-        /**
-         * @brief addExpressionSubgraphIfNeeded Add a subgraph to the main graph if it is needed, i.e. there are defined at least one
-         * expression in the document object, or other objects are referencing properties in it.
-         * @param obj DocumentObject to assess.
-         * @param CSSubgraphs Boolean if the GeoFeatureGroups are created as subgraphs
-         */
-
-        void addExpressionSubgraphIfNeeded(DocumentObject * obj, bool CSsubgraphs) {
-
-            auto expressions = obj->ExpressionEngine.getExpressions();
-
-            if (!expressions.empty()) {
-
-                Graph* graph = nullptr;
-                graph = &DepList;
-                if (CSsubgraphs) {
-                    auto group = GeoFeatureGroupExtension::getGroupOfObject(obj);
-                    if (group) {
-                        auto it = GraphList.find(group);
-                        if (it != GraphList.end())
-                            graph = it->second;
-                    }
-                }
-
-                // If documentObject has an expression, create a subgraph for it
-                if (graph && !GraphList[obj]) {
-                    GraphList[obj] = &graph->create_subgraph();
-                    setGraphAttributes(obj);
-                }
-
-                // Create subgraphs for all documentobjects that it depends on; it will depend on some property there
-                auto i = expressions.begin();
-                while (i != expressions.end()) {
-                    std::set<ObjectIdentifier> deps;
-
-                    i->second->getIdentifiers(deps);
-
-                    std::set<ObjectIdentifier>::const_iterator j = deps.begin();
-                    while (j != deps.end()) {
-                        DocumentObject * o = j->getDocumentObject();
-
-                        // Doesn't exist already?
-                        if (o && !GraphList[o]) {
-
-                            if (CSsubgraphs) {
-                                auto group = GeoFeatureGroupExtension::getGroupOfObject(o);
-                                auto graph2 = group ? GraphList[group] : &DepList;
-                                if (graph2) {
-                                    GraphList[o] = &graph2->create_subgraph();
-                                    setGraphAttributes(o);
-                                }
-                            }
-                            else if (graph) {
-                                GraphList[o] = &graph->create_subgraph();
-                                setGraphAttributes(o);
-                            }
-
-                        }
-                        ++j;
-                    }
-                    ++i;
-                }
-            }
-        }
-
-        /**
-         * @brief add Add @docObj to the graph, including all expressions (and dependencies) it includes.
-         * @param docObj The document object to add.
-         * @param name Name of node.
-         */
-
-        void add(DocumentObject * docObj, const std::string & name, const std::string & label, bool CSSubgraphs) {
-
-            //don't add objects twice
-            if(std::find(objects.begin(), objects.end(), docObj) != objects.end())
-                return;
-
-            //find the correct graph to add the vertex to. Check first expression graphs, afterwards
-            //the parent CS and origin graphs
-            Graph * sgraph = GraphList[docObj];
-            if(CSSubgraphs) {
-                if(!sgraph) {
-                    auto group = GeoFeatureGroupExtension::getGroupOfObject(docObj);
-                    if(group) {
-                        if(docObj->isDerivedFrom(App::OriginFeature::getClassTypeId()))
-                            sgraph = GraphList[group->getExtensionByType<OriginGroupExtension>()->Origin.getValue()];
-                        else
-                            sgraph = GraphList[group];
-                    }
-                }
-                if(!sgraph) {
-                    if(docObj->isDerivedFrom(OriginFeature::getClassTypeId()))
-                        sgraph = GraphList[static_cast<OriginFeature*>(docObj)->getOrigin()];
-                }
-            }
-            if(!sgraph)
-                sgraph = &DepList;
-
-            // Keep a list of all added document objects.
-            objects.insert(docObj);
-
-            // Add vertex to graph. Track global and local index
-            LocalVertexList[getId(docObj)] = add_vertex(*sgraph);
-            GlobalVertexList[getId(docObj)] = vertex_no++;
-
-            // If node is in main graph, style it with rounded corners. If not, make it invisible.
-            if (!GraphList[docObj]) {
-                get(vertex_attribute, *sgraph)[LocalVertexList[getId(docObj)]]["style"] = "filled";
-                get(vertex_attribute, *sgraph)[LocalVertexList[getId(docObj)]]["shape"] = "Mrecord";
-                // Set node label
-                if (name == label)
-                    get(vertex_attribute, *sgraph)[LocalVertexList[getId(docObj)]]["label"] = name;
-                else
-                    get(vertex_attribute, *sgraph)[LocalVertexList[getId(docObj)]]["label"] = name + "&#92;n(" + label + ")";
-            }
-            else {
-                get(vertex_attribute, *sgraph)[LocalVertexList[getId(docObj)]]["style"] = "invis";
-                get(vertex_attribute, *sgraph)[LocalVertexList[getId(docObj)]]["fixedsize"] = "true";
-                get(vertex_attribute, *sgraph)[LocalVertexList[getId(docObj)]]["width"] = "0";
-                get(vertex_attribute, *sgraph)[LocalVertexList[getId(docObj)]]["height"] = "0";
-            }
-
-            // Add expressions and its dependencies
-            auto expressions = docObj->ExpressionEngine.getExpressions();
-            auto i = expressions.begin();
-
-            // Add nodes for each property that has an expression attached to it
-            while (i != expressions.end()) {
-                std::map<std::string, Vertex>::const_iterator k = GlobalVertexList.find(getId(i->first));
-                if (k == GlobalVertexList.end()) {
-                    int vid = LocalVertexList[getId(i->first)] = add_vertex(*sgraph);
-                    GlobalVertexList[getId(i->first)] = vertex_no++;
-                    setPropertyVertexAttributes(*sgraph, vid, i->first.toString());
-                }
-
-                ++i;
-            }
-
-            // Add all dependencies
-            i = expressions.begin();
-            while (i != expressions.end()) {
-
-                // Get dependencies
-                std::set<ObjectIdentifier> deps;
-                i->second->getIdentifiers(deps);
-
-                // Create subgraphs for all documentobjects that it depends on; it will depend on some property there
-                std::set<ObjectIdentifier>::const_iterator j = deps.begin();
-                while (j != deps.end()) {
-                    DocumentObject * depObjDoc = j->getDocumentObject();
-                    std::map<std::string, Vertex>::const_iterator k = GlobalVertexList.find(getId(*j));
-
-                    if (k == GlobalVertexList.end()) {
-                        Graph * depSgraph = GraphList[depObjDoc] ? GraphList[depObjDoc] : &DepList;
-
-                        LocalVertexList[getId(*j)] = add_vertex(*depSgraph);
-                        GlobalVertexList[getId(*j)] = vertex_no++;
-                        setPropertyVertexAttributes(*depSgraph, LocalVertexList[getId(*j)], j->getPropertyName() + j->getSubPathStr());
-                    }
-
-                    ++j;
-                }
-                ++i;
-            }
-        }
-
-        void recursiveCSSubgraphs(DocumentObject* cs, DocumentObject* parent) {
-
-            auto graph = parent ? GraphList[parent] : &DepList;
-            // check if the value for the key 'parent' is null
-            if (!graph)
-                return;
-            auto& sub = graph->create_subgraph();
-            GraphList[cs] = &sub;
-            get_property(sub, graph_name) = getClusterName(cs);
-
-            //build random color string
-            std::stringstream stream;
-            stream << "#" << std::setfill('0') << std::setw(2)<< std::hex << distribution(seed)
-                   << std::setfill('0') << std::setw(2)<< std::hex << distribution(seed)
-                   << std::setfill('0') << std::setw(2)<< std::hex << distribution(seed) << 80;
-            std::string result(stream.str());
-
-            get_property(sub, graph_graph_attribute)["bgcolor"] = result;
-            get_property(sub, graph_graph_attribute)["style"] = "rounded,filled";
-            setGraphLabel(sub, cs);
-
-            for(auto obj : cs->getOutList()) {
-                if (obj->hasExtension(GeoFeatureGroupExtension::getExtensionClassTypeId())) {
-                    // in case of dependencies loops check if obj is already part of the
-                    // map to avoid infinite recursions
-                    auto it = GraphList.find(obj);
-                    if (it == GraphList.end())
-                        recursiveCSSubgraphs(obj, cs);
-                }
-            }
-
-            //setup the origin if available
-            if(cs->hasExtension(App::OriginGroupExtension::getExtensionClassTypeId())) {
-                auto origin = cs->getExtensionByType<OriginGroupExtension>()->Origin.getValue();
-                if (!origin) {
-                    std::cerr << "Origin feature not found" << std::endl;
-                    return;
-                }
-                auto& osub = sub.create_subgraph();
-                GraphList[origin] = &osub;
-                get_property(osub, graph_name) = getClusterName(origin);
-                get_property(osub, graph_graph_attribute)["bgcolor"] = "none";
-                setGraphLabel(osub, origin);
-            }
-        }
-
-        void addSubgraphs() {
-
-            ParameterGrp::handle depGrp = App::GetApplication().GetParameterGroupByPath("User parameter:BaseApp/Preferences/DependencyGraph");
-            bool CSSubgraphs = depGrp->GetBool("GeoFeatureSubgraphs", true);
-
-            if(CSSubgraphs) {
-                //first build up the coordinate system subgraphs
-                for (auto objectIt : d->objectArray) {
-                    // do not require an empty inlist (#0003465: Groups breaking dependency graph)
-                    if (objectIt->hasExtension(GeoFeatureGroupExtension::getExtensionClassTypeId()))
-                        recursiveCSSubgraphs(objectIt, nullptr);
-                }
-            }
-
-            // Internal document objects
-            for (auto It = d->objectMap.begin(); It != d->objectMap.end();++It)
-                addExpressionSubgraphIfNeeded(It->second, CSSubgraphs);
-
-            // Add external document objects
-            for (auto It = d->objectMap.begin(); It != d->objectMap.end();++It) {
-                std::vector<DocumentObject*> OutList = It->second->getOutList();
-                for (std::vector<DocumentObject*>::const_iterator It2=OutList.begin();It2!=OutList.end();++It2) {
-                    if (*It2) {
-                        std::map<std::string,Vertex>::const_iterator item = GlobalVertexList.find(getId(*It2));
-
-                        if (item == GlobalVertexList.end())
-                            addExpressionSubgraphIfNeeded(*It2, CSSubgraphs);
-                    }
-                }
-            }
-
-        }
-
-        // Filling up the adjacency List
-        void buildAdjacencyList() {
-
-            ParameterGrp::handle depGrp = App::GetApplication().GetParameterGroupByPath("User parameter:BaseApp/Preferences/DependencyGraph");
-            bool CSSubgraphs = depGrp->GetBool("GeoFeatureSubgraphs", true);
-
-            // Add internal document objects
-            for (auto It = d->objectMap.begin(); It != d->objectMap.end();++It)
-                add(It->second, It->second->getNameInDocument(), It->second->Label.getValue(), CSSubgraphs);
-
-            // Add external document objects
-            for (auto It = d->objectMap.begin(); It != d->objectMap.end();++It) {
-                std::vector<DocumentObject*> OutList = It->second->getOutList();
-                for (std::vector<DocumentObject*>::const_iterator It2=OutList.begin();It2!=OutList.end();++It2) {
-                    if (*It2) {
-                        std::map<std::string,Vertex>::const_iterator item = GlobalVertexList.find(getId(*It2));
-
-                        if (item == GlobalVertexList.end())
-                            add(*It2,
-                                std::string((*It2)->getDocument()->getName()) + "#" + (*It2)->getNameInDocument(),
-                                std::string((*It2)->getDocument()->getName()) + "#" + (*It2)->Label.getValue(),
-                                CSSubgraphs);
-                    }
-                }
-            }
-        }
-
-        void addEdges() {
-            // Get edge properties for main graph
-            const boost::property_map<Graph, boost::edge_attribute_t>::type& edgeAttrMap = boost::get(boost::edge_attribute, DepList);
-
-            // Track edges between document objects connected by expression dependencies
-            std::set<std::pair<const DocumentObject*, const DocumentObject*> > existingEdges;
-
-            // Add edges between properties
-            std::set<const DocumentObject*>::const_iterator j = objects.begin();
-            while (j != objects.end()) {
-                const DocumentObject * docObj = *j;
-
-                // Add expressions and its dependencies
-                auto expressions = docObj->ExpressionEngine.getExpressions();
-                auto i = expressions.begin();
-
-                while (i != expressions.end()) {
-                    std::set<ObjectIdentifier> deps;
-                    i->second->getIdentifiers(deps);
-
-                    // Create subgraphs for all documentobjects that it depends on; it will depend on some property there
-                    std::set<ObjectIdentifier>::const_iterator k = deps.begin();
-                    while (k != deps.end()) {
-                        DocumentObject * depObjDoc = k->getDocumentObject();
-                        Edge edge;
-                        bool inserted;
-
-                        tie(edge, inserted) = add_edge(GlobalVertexList[getId(i->first)], GlobalVertexList[getId(*k)], DepList);
-
-                        // Add this edge to the set of all expression generated edges
-                        existingEdges.insert(std::make_pair(docObj, depObjDoc));
-
-                        // Edges between properties should be a bit smaller, and dashed
-                        edgeAttrMap[edge]["arrowsize"] = "0.5";
-                        edgeAttrMap[edge]["style"] = "dashed";
-                        ++k;
-                    }
-                    ++i;
-                }
-                ++j;
-            }
-
-            ParameterGrp::handle depGrp = App::GetApplication().GetParameterGroupByPath("User parameter:BaseApp/Preferences/DependencyGraph");
-            bool omitGeoFeatureGroups = depGrp->GetBool("GeoFeatureSubgraphs", true);
-
-            // Add edges between document objects
-            for (auto It = d->objectMap.begin(); It != d->objectMap.end();++It) {
-
-                if(omitGeoFeatureGroups) {
-                    //coordinate systems are represented by subgraphs
-                    if(It->second->hasExtension(GeoFeatureGroupExtension::getExtensionClassTypeId()))
-                        continue;
-
-                    //as well as origins
-                    if(It->second->isDerivedFrom(Origin::getClassTypeId()))
-                        continue;
-                }
-
-                std::map<DocumentObject*, int> dups;
-                std::vector<DocumentObject*> OutList = It->second->getOutList();
-                const DocumentObject * docObj = It->second;
-
-                for (std::vector<DocumentObject*>::const_iterator It2=OutList.begin();It2!=OutList.end();++It2) {
-                    if (*It2) {
-
-                        // Count duplicate edges
-                        bool inserted = edge(GlobalVertexList[getId(docObj)], GlobalVertexList[getId(*It2)], DepList).second;
-                        if (inserted) {
-                            dups[*It2]++;
-                            continue;
-                        }
-
-                        // Skip edge if an expression edge already exists
-                        if (existingEdges.find(std::make_pair(docObj, *It2)) != existingEdges.end())
-                            continue;
-
-                        // Add edge
-
-                        Edge edge;
-
-                        tie(edge, inserted) = add_edge(GlobalVertexList[getId(docObj)], GlobalVertexList[getId(*It2)], DepList);
-
-                        // Set properties to make arrows go between subgraphs if needed
-                        if (GraphList[docObj])
-                            edgeAttrMap[edge]["ltail"] = getClusterName(docObj);
-                        if (GraphList[*It2])
-                            edgeAttrMap[edge]["lhead"] = getClusterName(*It2);
-                    }
-                }
-
-                // Set labels for duplicate edges
-                for (std::map<DocumentObject*, int>::const_iterator It2 = dups.begin(); It2 != dups.end(); ++It2) {
-                    Edge e(edge(GlobalVertexList[getId(It->second)], GlobalVertexList[getId(It2->first)], DepList).first);
-                    std::stringstream s;
-                    s << " " << (It2->second + 1) << "x";
-                    edgeAttrMap[e]["label"] = s.str();
-                }
-
-            }
-
-        }
-
-        typedef std::unordered_multimap<Vertex, Edge> EdgeMap;
-
-        void removeEdges(EdgeMap & in_edges,
-                         EdgeMap & out_edges,
-                         std::pair<EdgeMap::iterator, EdgeMap::iterator > i_pair,
-                         std::function<Vertex (const Edge&)> select_vertex) {
-            auto i = i_pair.first;
-
-            while (i != i_pair.second) {
-                // Remove from in edges in other nodes
-                auto in_i_pair = in_edges.equal_range(select_vertex(i->second));
-                auto in_i = in_i_pair.first;
-
-                while (in_i != in_i_pair.second) {
-                    if (in_i->second == i->second)
-                        in_i = in_edges.erase(in_i);
-                    else
-                        ++in_i;
-                }
-
-                // Remove node from out_edges
-                i = out_edges.erase(i);
-            }
-        }
-
-        void markCycles() {
-            bool changed = true;
-            std::unordered_set<Vertex> in_use;
-            EdgeMap in_edges;
-            EdgeMap out_edges;
-
-            // Add all vertices to the in_use set
-            graph_traits<Graph>::vertex_iterator vi, vi_end;
-            tie(vi, vi_end) = vertices(DepList);
-            for (; vi != vi_end; ++vi)
-                in_use.insert(*vi);
-
-            // Add all edges to the in_edges and out_edges multimaps
-            graph_traits<Graph>::edge_iterator ei, ei_end;
-            tie(ei, ei_end) = edges(DepList);
-            for (; ei != ei_end; ++ei) {
-                in_edges.insert(std::make_pair<Vertex, Edge>(target(*ei, DepList), *ei));
-                out_edges.insert(std::make_pair<Vertex, Edge>(source(*ei, DepList), *ei));
-            }
-
-            // Go through dependency graph and remove nodes with either no input or output
-            // A normal DAG without any cycles will get all its edges removed.
-            // If one or more cycles exist in the graph, there will remain nodes with
-            // both in and out edges.
-
-            while (changed) {
-                auto uvi = in_use.begin();
-                auto uvi_end = in_use.end();
-
-                // Flag that no changes has occurred so far. If the loop goes through
-                // without this flag being set to true, we are done.
-                changed = false;
-
-                while (uvi != uvi_end) {
-                    auto i_in_deg_pair = in_edges.equal_range(*uvi);
-                    auto i_out_deg_pair = out_edges.equal_range(*uvi);
-
-                    if (i_in_deg_pair.first == in_edges.end() && i_out_deg_pair.first == out_edges.end()) {
-                        uvi = in_use.erase(uvi);
-                        continue;
-                    }
-
-                    // Remove out edges of nodes that don't have a single edge in
-                    if (i_in_deg_pair.first == in_edges.end()) {
-                        removeEdges(in_edges, out_edges, i_out_deg_pair, [&](Edge e) { return target(e, DepList); });
-                        changed = true;
-                        i_out_deg_pair = out_edges.equal_range(*uvi);
-                    }
-
-                    // Remove in edges of nodes that don't have a single edge out
-                    if (i_out_deg_pair.first == out_edges.end()) {
-                        removeEdges(out_edges, in_edges, i_in_deg_pair, [&](Edge e) { return source(e, DepList); });
-                        changed = true;
-                    }
-
-                    ++uvi;
-                }
-            }
-
-            // Update colors in graph
-            const boost::property_map<Graph, boost::edge_attribute_t>::type& edgeAttrMap = boost::get(boost::edge_attribute, DepList);
-            for (auto ei = out_edges.begin(), ei_end = out_edges.end(); ei != ei_end; ++ei)
-                edgeAttrMap[ei->second]["color"] = "red";
-        }
-
-        void markOutOfScopeLinks() {
-            const boost::property_map<Graph, boost::edge_attribute_t>::type& edgeAttrMap = boost::get(boost::edge_attribute, DepList);
-
-            for( auto obj : objects) {
-
-                std::vector<App::DocumentObject*> invalids;
-                GeoFeatureGroupExtension::getInvalidLinkObjects(obj, invalids);
-                //isLinkValid returns true for non-link properties
-                for(auto linkedObj : invalids) {
-
-                    auto res = edge(GlobalVertexList[getId(obj)], GlobalVertexList[getId(linkedObj)], DepList);
-                    if(res.second)
-                        edgeAttrMap[res.first]["color"] = "red";
-                }
-            }
-        }
-
-        const struct DocumentP* d;
-        Graph DepList;
-        int vertex_no;
-        std::map<std::string, Vertex> LocalVertexList;
-        std::map<std::string, Vertex> GlobalVertexList;
-        std::set<const DocumentObject*> objects;
-        std::map<const DocumentObject*, Graph*> GraphList;
-        //random color generation
-        std::mt19937 seed;
-        std::uniform_int_distribution<int> distribution;
-    };
-
-    GraphCreator g(d);
-
-    boost::write_graphviz(out, g.getGraph());
-}
-
-//bool _has_cycle_dfs(const DependencyList & g, vertex_t u, default_color_type * color)
-//{
-//  color[u] = gray_color;
-//  graph_traits < DependencyList >::adjacency_iterator vi, vi_end;
-//  for (tie(vi, vi_end) = adjacent_vertices(u, g); vi != vi_end; ++vi)
-//    if (color[*vi] == white_color)
-//      if (has_cycle_dfs(g, *vi, color))
-//        return true;            // cycle detected, return immediately
-//      else if (color[*vi] == gray_color)        // *vi is an ancestor!
-//        return true;
-//  color[u] = black_color;
-//  return false;
-//}
-
-bool Document::checkOnCycle(void)
-{/*
-  std::vector < default_color_type > color(num_vertices(_DepList), white_color);
-  graph_traits < DependencyList >::vertex_iterator vi, vi_end;
-  for (tie(vi, vi_end) = vertices(_DepList); vi != vi_end; ++vi)
-    if (color[*vi] == white_color)
-      if (_has_cycle_dfs(_DepList, *vi, &color[0]))
-        return true; */
-    return false;
-}
-
-bool Document::undo(int id)
-{
-    if (d->iUndoMode) {
-        if(id) {
-            auto it = mUndoMap.find(id);
-            if(it == mUndoMap.end())
-                return false;
-            if(it->second != d->activeUndoTransaction) {
-                while(mUndoTransactions.size() && mUndoTransactions.back()!=it->second)
-                    undo(0);
-            }
-        }
-
-        if (d->activeUndoTransaction)
-            _commitTransaction(true);
-        if (mUndoTransactions.empty())
-            return false;
-        // redo
-        d->activeUndoTransaction = new Transaction(mUndoTransactions.back()->getID());
-        d->activeUndoTransaction->Name = mUndoTransactions.back()->Name;
-
-        Base::FlagToggler<bool> flag(d->undoing);
-        // applying the undo
-        mUndoTransactions.back()->apply(*this,false);
-
-        // save the redo
-        mRedoMap[d->activeUndoTransaction->getID()] = d->activeUndoTransaction;
-        mRedoTransactions.push_back(d->activeUndoTransaction);
-        d->activeUndoTransaction = 0;
-
-        mUndoMap.erase(mUndoTransactions.back()->getID());
-        delete mUndoTransactions.back();
-        mUndoTransactions.pop_back();
-
-        signalUndo(*this);
-        return true;
-    }
-
-    return false;
-}
-
-bool Document::redo(int id)
-{
-    if (d->iUndoMode) {
-        if(id) {
-            auto it = mRedoMap.find(id);
-            if(it == mRedoMap.end())
-                return false;
-            while(mRedoTransactions.size() && mRedoTransactions.back()!=it->second)
-                redo(0);
-        }
-
-        if (d->activeUndoTransaction)
-            _commitTransaction(true);
-
-        assert(mRedoTransactions.size()!=0);
-
-        // undo
-        d->activeUndoTransaction = new Transaction(mRedoTransactions.back()->getID());
-        d->activeUndoTransaction->Name = mRedoTransactions.back()->Name;
-
-        // do the redo
-        Base::FlagToggler<bool> flag(d->undoing);
-        mRedoTransactions.back()->apply(*this,true);
-
-        mUndoMap[d->activeUndoTransaction->getID()] = d->activeUndoTransaction;
-        mUndoTransactions.push_back(d->activeUndoTransaction);
-        d->activeUndoTransaction = 0;
-
-        mRedoMap.erase(mRedoTransactions.back()->getID());
-        delete mRedoTransactions.back();
-        mRedoTransactions.pop_back();
-
-        signalRedo(*this);
-        return true;
-    }
-
-    return false;
-}
-
-void Document::addOrRemovePropertyOfObject(TransactionalObject* obj, Property *prop, bool add)
-{
-    if (!prop || !obj) 
-        return;
-    if(d->iUndoMode && !isPerformingTransaction() && !d->activeUndoTransaction) {
-        if(!testStatus(Restoring) || testStatus(Importing)) {
-            int tid=0;
-            const char *name = GetApplication().getActiveTransaction(&tid);
-            if(name && tid>0)
-                _openTransaction(name,tid);
-        }
-    }
-    if (d->activeUndoTransaction)
-        d->activeUndoTransaction->addOrRemoveProperty(obj, prop, add);
-}
-
-bool Document::isPerformingTransaction() const
-{
-    return d->undoing || d->rollback;
-}
-
-std::vector<std::string> Document::getAvailableUndoNames() const
-{
-    std::vector<std::string> vList;
-    if (d->activeUndoTransaction)
-        vList.push_back(d->activeUndoTransaction->Name);
-    for (std::list<Transaction*>::const_reverse_iterator It=mUndoTransactions.rbegin();It!=mUndoTransactions.rend();++It)
-        vList.push_back((**It).Name);
-    return vList;
-}
-
-std::vector<std::string> Document::getAvailableRedoNames() const
-{
-    std::vector<std::string> vList;
-    for (std::list<Transaction*>::const_reverse_iterator It=mRedoTransactions.rbegin();It!=mRedoTransactions.rend();++It)
-        vList.push_back((**It).Name);
-    return vList;
-}
-
-void Document::openTransaction(const char* name) {
-    if(isPerformingTransaction()) {
-        FC_WARN("Cannot open transaction while transacting");
-        return;
-    }
-
-    GetApplication().setActiveTransaction(name?name:"<empty>");
-}
-
-int Document::_openTransaction(const char* name, int id)
-{
-    if(isPerformingTransaction()) {
-        FC_WARN("Cannot open transaction while transacting");
-        return 0;
-    }
-
-    if (d->iUndoMode) {
-        if(id && mUndoMap.find(id)!=mUndoMap.end())
-            throw Base::RuntimeError("invalid transaction id");
-        if (d->activeUndoTransaction)
-            _commitTransaction(true);
-        _clearRedos();
-
-        d->activeUndoTransaction = new Transaction(id);
-        if (!name)
-            name = "<empty>";
-        d->activeUndoTransaction->Name = name;
-        mUndoMap[d->activeUndoTransaction->getID()] = d->activeUndoTransaction;
-        id = d->activeUndoTransaction->getID();
-
-        signalOpenTransaction(*this, name);
-
-        auto &app = GetApplication();
-        auto activeDoc = app.getActiveDocument();
-        if(activeDoc && 
-           activeDoc!=this && 
-           !activeDoc->hasPendingTransaction()) 
-        {
-            std::string aname("-> ");
-            aname += d->activeUndoTransaction->Name;
-            FC_LOG("auto transaction " << getName() << " -> " << activeDoc->getName());
-            activeDoc->_openTransaction(aname.c_str(),id);
-        }
-        return id;
-    }
-    return 0;
-}
-
-void Document::renameTransaction(const char *name, int id) {
-    if(name && d->activeUndoTransaction && d->activeUndoTransaction->getID()==id) {
-        if(boost::starts_with(d->activeUndoTransaction->Name, "-> "))
-            d->activeUndoTransaction->Name.resize(3);
-        else
-            d->activeUndoTransaction->Name.clear();
-        d->activeUndoTransaction->Name += name;
-    }
-}
-
-void Document::_checkTransaction(DocumentObject* pcDelObj, const Property *What, int line)
-{
-    // if the undo is active but no transaction open, open one!
-    if (d->iUndoMode && !isPerformingTransaction()) {
-        if (!d->activeUndoTransaction) {
-            if(!testStatus(Restoring) || testStatus(Importing)) {
-                int tid=0;
-                const char *name = GetApplication().getActiveTransaction(&tid);
-                if(name && tid>0) {
-                    bool ignore = false;
-                    if(What) {
-                        auto parent = What->getContainer();
-                        auto parentObj = Base::freecad_dynamic_cast<DocumentObject>(parent);
-                        if(!parentObj || What->testStatus(Property::NoModify))
-                            ignore = true;
-                    }
-                    if(FC_LOG_INSTANCE.isEnabled(FC_LOGLEVEL_LOG)) {
-                        if(What) 
-                            FC_LOG((ignore?"ignore":"auto") << " transaction (" 
-                                    << line << ") '" << What->getFullName()); 
-                        else
-                            FC_LOG((ignore?"ignore":"auto") <<" transaction (" 
-                                    << line << ") '" << name << "' in " << getName());
-                    }
-                    if(!ignore)
-                        _openTransaction(name,tid);
-                    return;
-                }
-            }
-            if(!pcDelObj) return;
-            // When the object is going to be deleted we have to check if it has already been added to
-            // the undo transactions
-            std::list<Transaction*>::iterator it;
-            for (it = mUndoTransactions.begin(); it != mUndoTransactions.end(); ++it) {
-                if ((*it)->hasObject(pcDelObj)) {
-                    _openTransaction("Delete");
-                    break;
-                }
-            }
-        }
-    }
-}
-
-void Document::_clearRedos()
-{
-    if(isPerformingTransaction()) {
-        FC_ERR("Cannot clear redo while transacting");
-        return;
-    }
-
-    mRedoMap.clear();
-    while (!mRedoTransactions.empty()) {
-        delete mRedoTransactions.back();
-        mRedoTransactions.pop_back();
-    }
-}
-
-void Document::commitTransaction() {
-    if(isPerformingTransaction()) {
-        FC_WARN("Cannot commit transaction while transacting");
-        return;
-    }
-
-    if (d->activeUndoTransaction)
-        GetApplication().closeActiveTransaction(false,d->activeUndoTransaction->getID());
-}
-
-void Document::_commitTransaction(bool notify)
-{
-    if(isPerformingTransaction()) {
-        FC_WARN("Cannot commit transaction while transacting");
-        return;
-    }
-    if (d->activeUndoTransaction) {
-        Application::TransactionSignaller signaller(false,true);
-        int id = d->activeUndoTransaction->getID();
-        mUndoTransactions.push_back(d->activeUndoTransaction);
-        d->activeUndoTransaction = 0;
-        // check the stack for the limits
-        if(mUndoTransactions.size() > d->UndoMaxStackSize){
-            mUndoMap.erase(mUndoTransactions.front()->getID());
-            delete mUndoTransactions.front();
-            mUndoTransactions.pop_front();
-        }
-        signalCommitTransaction(*this);
-
-        if(notify)
-            GetApplication().closeActiveTransaction(false,id);
-    }
-}
-
-void Document::abortTransaction() {
-    if(isPerformingTransaction()) {
-        FC_WARN("Cannot abort transaction while transacting");
-        return;
-    }
-    if (d->activeUndoTransaction) 
-        GetApplication().closeActiveTransaction(true,d->activeUndoTransaction->getID());
-}
-
-void Document::_abortTransaction()
-{
-    if(isPerformingTransaction()) {
-        FC_WARN("Cannot abort transaction while transacting");
-        return;
-    }
-
-    if (d->activeUndoTransaction) {
-        Application::TransactionSignaller signaller(true,true);
-        {
-            Base::FlagToggler<bool> flag(d->rollback);
-            // applying the so far made changes
-            d->activeUndoTransaction->apply(*this,false);
-        }
-
-        // destroy the undo
-        mUndoMap.erase(d->activeUndoTransaction->getID());
-        delete d->activeUndoTransaction;
-        d->activeUndoTransaction = 0;
-        signalAbortTransaction(*this);
-    }
-}
-
-bool Document::hasPendingTransaction() const
-{
-    if (d->activeUndoTransaction)
-        return true;
-    else
-        return false;
-}
-
-int Document::getTransactionID(bool undo, unsigned pos) const {
-    if(undo) {
-        if(d->activeUndoTransaction) {
-            if(pos == 0)
-                return d->activeUndoTransaction->getID();
-            --pos;
-        }
-        if(pos>=mUndoTransactions.size())
-            return 0;
-        auto rit = mUndoTransactions.rbegin();
-        for(;pos;++rit,--pos);
-        return (*rit)->getID();
-    }
-    if(pos>=mRedoTransactions.size())
-        return 0;
-    auto rit = mRedoTransactions.rbegin();
-    for(;pos;++rit,--pos);
-    return (*rit)->getID();
-}
-
-bool Document::isTransactionEmpty() const
-{
-    if (d->activeUndoTransaction) {
-        return d->activeUndoTransaction->isEmpty();
-    }
-
-    return true;
-}
-
-void Document::clearUndos()
-{
-    if(isPerformingTransaction()) {
-        FC_ERR("Cannot clear undos while transacting");
-        return;
-    }
-
-    if (d->activeUndoTransaction)
-        _commitTransaction(true);
-
-    mUndoMap.clear();
-
-    // When cleaning up the undo stack we must delete the transactions from front
-    // to back because a document object can appear in several transactions but
-    // once removed from the document the object can never ever appear in any later
-    // transaction. Since the document object may be also deleted when the transaction
-    // is deleted we must make sure not access an object once it's destroyed. Thus, we
-    // go from front to back and not the other way round.
-    while (!mUndoTransactions.empty()) {
-        delete mUndoTransactions.front();
-        mUndoTransactions.pop_front();
-    }
-    //while (!mUndoTransactions.empty()) {
-    //    delete mUndoTransactions.back();
-    //    mUndoTransactions.pop_back();
-    //}
-
-    _clearRedos();
-}
-
-int Document::getAvailableUndos(int id) const
-{
-    if(id) {
-        auto it = mUndoMap.find(id);
-        if(it == mUndoMap.end())
-            return 0;
-        int i = 0;
-        if(d->activeUndoTransaction) {
-            ++i;
-            if(d->activeUndoTransaction->getID()==id)
-                return i;
-        }
-        auto rit = mUndoTransactions.rbegin();
-        for(;rit!=mUndoTransactions.rend()&&*rit!=it->second;++rit,++i);
-        assert(rit!=mUndoTransactions.rend());
-        return i+1;
-    }
-    if (d->activeUndoTransaction)
-        return static_cast<int>(mUndoTransactions.size() + 1);
-    else
-        return static_cast<int>(mUndoTransactions.size());
-}
-
-int Document::getAvailableRedos(int id) const
-{
-    if(id) {
-        auto it = mRedoMap.find(id);
-        if(it == mRedoMap.end())
-            return 0;
-        int i = 0;
-        for(auto rit=mRedoTransactions.rbegin();*rit!=it->second;++rit,++i);
-        assert(i<(int)mRedoTransactions.size());
-        return i+1;
-    }
-    return static_cast<int>(mRedoTransactions.size());
-}
-
-void Document::setUndoMode(int iMode)
-{
-    if (d->iUndoMode && !iMode)
-        clearUndos();
-
-    d->iUndoMode = iMode;
-}
-
-int Document::getUndoMode(void) const
-{
-    return d->iUndoMode;
-}
-
-unsigned int Document::getUndoMemSize (void) const
-{
-    return d->UndoMemSize;
-}
-
-void Document::setUndoLimit(unsigned int UndoMemSize)
-{
-    d->UndoMemSize = UndoMemSize;
-}
-
-void Document::setMaxUndoStackSize(unsigned int UndoMaxStackSize)
-{
-     d->UndoMaxStackSize = UndoMaxStackSize;
-}
-
-unsigned int Document::getMaxUndoStackSize(void)const
-{
-    return d->UndoMaxStackSize;
-}
-
-void Document::onBeforeChange(const Property* prop)
-{
-    if(prop == &Label)
-        oldLabel = Label.getValue();
-    signalBeforeChange(*this, *prop);
-}
-
-void Document::onChanged(const Property* prop)
-{
-    signalChanged(*this, *prop);
-
-    // the Name property is a label for display purposes
-    if (prop == &Label) {
-        Base::FlagToggler<> flag(_IsRelabeling);
-        App::GetApplication().signalRelabelDocument(*this);
-    } else if(prop == &ShowHidden) {
-        App::GetApplication().signalShowHidden(*this);
-    } else if (prop == &Uid) {
-        std::string new_dir = getTransientDirectoryName(this->Uid.getValueStr(),this->FileName.getStrValue());
-        std::string old_dir = this->TransientDir.getStrValue();
-        Base::FileInfo TransDirNew(new_dir);
-        Base::FileInfo TransDirOld(old_dir);
-        // this directory should not exist
-        if (!TransDirNew.exists()) {
-            if (TransDirOld.exists()) {
-                if (!TransDirOld.renameFile(new_dir.c_str()))
-                    Base::Console().Warning("Failed to rename '%s' to '%s'\n", old_dir.c_str(), new_dir.c_str());
-                else
-                    this->TransientDir.setValue(new_dir);
-            }
-            else {
-                if (!TransDirNew.createDirectory())
-                    Base::Console().Warning("Failed to create '%s'\n", new_dir.c_str());
-                else
-                    this->TransientDir.setValue(new_dir);
-            }
-        }
-        // when reloading an existing document the transient directory doesn't change
-        // so we must avoid to generate a new uuid
-        else if (TransDirNew.filePath() != TransDirOld.filePath()) {
-            // make sure that the uuid is unique
-            std::string uuid = this->Uid.getValueStr();
-            Base::Uuid id;
-            Base::Console().Warning("Document with the UUID '%s' already exists, change to '%s'\n",
-                                    uuid.c_str(), id.getValue().c_str());
-            // recursive call of onChanged()
-            this->Uid.setValue(id);
-        }
-    }
-}
-
-void Document::onBeforeChangeProperty(const TransactionalObject *Who, const Property *What)
-{
-    if(Who->isDerivedFrom(App::DocumentObject::getClassTypeId()))
-        signalBeforeChangeObject(*static_cast<const App::DocumentObject*>(Who), *What);
-    if(!d->rollback && !_IsRelabeling) {
-        _checkTransaction(0,What,__LINE__);
-        if (d->activeUndoTransaction)
-            d->activeUndoTransaction->addObjectChange(Who,What);
-    }
-}
-
-void Document::onChangedProperty(const DocumentObject *Who, const Property *What)
-{
-    signalChangedObject(*Who, *What);
-}
-
-void Document::setTransactionMode(int iMode)
-{
-    d->iTransactionMode = iMode;
-}
-
-//--------------------------------------------------------------------------
-// constructor
-//--------------------------------------------------------------------------
-Document::Document(const char *name)
-    : myName(name)
-{
-    // Remark: In a constructor we should never increment a Python object as we cannot be sure
-    // if the Python interpreter gets a reference of it. E.g. if we increment but Python don't
-    // get a reference then the object wouldn't get deleted in the destructor.
-    // So, we must increment only if the interpreter gets a reference.
-    // Remark: We force the document Python object to own the DocumentPy instance, thus we don't
-    // have to care about ref counting any more.
-    DocumentPythonObject = Py::Object(new DocumentPy(this), true);
-    d = new DocumentP;
-
-#ifdef FC_LOGUPDATECHAIN
-    Console().Log("+App::Document: %p\n",this);
-#endif
-    std::string CreationDateString = Base::TimeInfo::currentDateTimeString();
-    std::string Author = App::GetApplication().GetParameterGroupByPath
-        ("User parameter:BaseApp/Preferences/Document")->GetASCII("prefAuthor","");
-    std::string AuthorComp = App::GetApplication().GetParameterGroupByPath
-        ("User parameter:BaseApp/Preferences/Document")->GetASCII("prefCompany","");
-    ADD_PROPERTY_TYPE(Label,("Unnamed"),0,Prop_None,"The name of the document");
-    ADD_PROPERTY_TYPE(FileName,(""),0,PropertyType(Prop_Transient|Prop_ReadOnly),"The path to the file where the document is saved to");
-    ADD_PROPERTY_TYPE(CreatedBy,(Author.c_str()),0,Prop_None,"The creator of the document");
-    ADD_PROPERTY_TYPE(CreationDate,(CreationDateString.c_str()),0,Prop_ReadOnly,"Date of creation");
-    ADD_PROPERTY_TYPE(LastModifiedBy,(""),0,Prop_None,0);
-    ADD_PROPERTY_TYPE(LastModifiedDate,("Unknown"),0,Prop_ReadOnly,"Date of last modification");
-    ADD_PROPERTY_TYPE(Company,(AuthorComp.c_str()),0,Prop_None,"Additional tag to save the name of the company");
-    ADD_PROPERTY_TYPE(Comment,(""),0,Prop_None,"Additional tag to save a comment");
-    ADD_PROPERTY_TYPE(Meta,(),0,Prop_None,"Map with additional meta information");
-    ADD_PROPERTY_TYPE(Material,(),0,Prop_None,"Map with material properties");
-    // create the uuid for the document
-    Base::Uuid id;
-    ADD_PROPERTY_TYPE(Id,(""),0,Prop_None,"ID of the document");
-    ADD_PROPERTY_TYPE(Uid,(id),0,Prop_ReadOnly,"UUID of the document");
-
-    // license stuff
-    ADD_PROPERTY_TYPE(License,("CC-BY 3.0"),0,Prop_None,"License string of the Item");
-    ADD_PROPERTY_TYPE(LicenseURL,("http://creativecommons.org/licenses/by/3.0/"),0,Prop_None,"URL to the license text/contract");
-
-    // license stuff
-    int licenseId = App::GetApplication().GetParameterGroupByPath
-        ("User parameter:BaseApp/Preferences/Document")->GetInt("prefLicenseType",0);
-    std::string license;
-    std::string licenseUrl;
-    switch (licenseId) {
-        case 0:
-            license = "All rights reserved";
-            licenseUrl = "http://en.wikipedia.org/wiki/All_rights_reserved";
-            break;
-        case 1:
-            license = "CreativeCommons Attribution";
-            licenseUrl = "http://creativecommons.org/licenses/by/4.0/";
-            break;
-        case 2:
-            license = "CreativeCommons Attribution-ShareAlike";
-            licenseUrl = "http://creativecommons.org/licenses/by-sa/4.0/";
-            break;
-        case 3:
-            license = "CreativeCommons Attribution-NoDerivatives";
-            licenseUrl = "http://creativecommons.org/licenses/by-nd/4.0/";
-            break;
-        case 4:
-            license = "CreativeCommons Attribution-NonCommercial";
-            licenseUrl = "http://creativecommons.org/licenses/by-nc/4.0/";
-            break;
-        case 5:
-            license = "CreativeCommons Attribution-NonCommercial-ShareAlike";
-            licenseUrl = "http://creativecommons.org/licenses/by-nc-sa/4.0/";
-            break;
-        case 6:
-            license = "CreativeCommons Attribution-NonCommercial-NoDerivatives";
-            licenseUrl = "http://creativecommons.org/licenses/by-nc-nd/4.0/";
-            break;
-        case 7:
-            license = "Public Domain";
-            licenseUrl = "http://en.wikipedia.org/wiki/Public_domain";
-            break;
-        case 8:
-            license = "FreeArt";
-            licenseUrl = "http://artlibre.org/licence/lal";
-            break;
-        default:
-            license = "Other";
-            break;
-    }
-
-    licenseUrl = App::GetApplication().GetParameterGroupByPath
-        ("User parameter:BaseApp/Preferences/Document")->GetASCII("prefLicenseUrl", licenseUrl.c_str());
-
-    ADD_PROPERTY_TYPE(License,(license.c_str()),0,Prop_None,"License string of the Item");
-    ADD_PROPERTY_TYPE(LicenseURL,(licenseUrl.c_str()),0,Prop_None,"URL to the license text/contract");
-    ADD_PROPERTY_TYPE(ShowHidden,(false), 0,PropertyType(Prop_None), 
-                        "Whether to show hidden object items in the tree view");
-
-    // this creates and sets 'TransientDir' in onChanged()
-    ADD_PROPERTY_TYPE(TransientDir,(""),0,PropertyType(Prop_Transient|Prop_ReadOnly),
-        "Transient directory, where the files live while the document is open");
-    ADD_PROPERTY_TYPE(Tip,(0),0,PropertyType(Prop_Transient),
-        "Link of the tip object of the document");
-    ADD_PROPERTY_TYPE(TipName,(""),0,PropertyType(Prop_Hidden|Prop_ReadOnly),
-        "Link of the tip object of the document");
-    Uid.touch();
-}
-
-Document::~Document()
-{
-#ifdef FC_LOGUPDATECHAIN
-    Console().Log("-App::Document: %s %p\n",getName(), this);
-#endif
-
-    try {
-        clearUndos();
-    }
-    catch (const boost::exception&) {
-    }
-
-#ifdef FC_LOGUPDATECHAIN
-    Console().Log("-Delete Features of %s \n",getName());
-#endif
-
-    d->objectArray.clear();
-    for (auto it = d->objectMap.begin(); it != d->objectMap.end(); ++it) {
-        it->second->setStatus(ObjectStatus::Destroy, true);
-        delete(it->second);
-    }
-
-    // Remark: The API of Py::Object has been changed to set whether the wrapper owns the passed
-    // Python object or not. In the constructor we forced the wrapper to own the object so we need
-    // not to dec'ref the Python object any more.
-    // But we must still invalidate the Python object because it doesn't need to be
-    // destructed right now because the interpreter can own several references to it.
-    Base::PyGILStateLocker lock;
-    Base::PyObjectBase* doc = (Base::PyObjectBase*)DocumentPythonObject.ptr();
-    // Call before decrementing the reference counter, otherwise a heap error can occur
-    doc->setInvalid();
-
-    // remove Transient directory
-    try {
-        Base::FileInfo TransDir(TransientDir.getValue());
-        TransDir.deleteDirectoryRecursive();
-    }
-    catch (const Base::Exception& e) {
-        std::cerr << "Removing transient directory failed: " << e.what() << std::endl;
-    }
-    delete d;
-}
-
-std::string Document::getTransientDirectoryName(const std::string& uuid, const std::string& filename) const
-{
-    // Create a directory name of the form: {ExeName}_Doc_{UUID}_{HASH}_{PID}
-    std::stringstream s;
-    QCryptographicHash hash(QCryptographicHash::Sha1);
-    hash.addData(filename.c_str(), filename.size());
-    s << App::Application::getTempPath() << GetApplication().getExecutableName()
-      << "_Doc_" << uuid
-      << "_" << hash.result().toHex().left(6).constData()
-      << "_" << QCoreApplication::applicationPid();
-    return s.str();
-}
-
-//--------------------------------------------------------------------------
-// Exported functions
-//--------------------------------------------------------------------------
-
-void Document::Save (Base::Writer &writer) const
-{
-    writer.Stream() << "<Document SchemaVersion=\"4\" ProgramVersion=\""
-                    << App::Application::Config()["BuildVersionMajor"] << "."
-                    << App::Application::Config()["BuildVersionMinor"] << "R"
-                    << App::Application::Config()["BuildRevision"]
-                    << "\" FileVersion=\"" << writer.getFileVersion() << "\">" << endl;
-
-    PropertyContainer::Save(writer);
-
-    // writing the features types
-    writeObjects(d->objectArray, writer);
-    writer.Stream() << "</Document>" << endl;
-}
-
-void Document::Restore(Base::XMLReader &reader)
-{
-    int i,Cnt;
-    d->touchedObjs.clear();
-    setStatus(Document::PartialDoc,false);
-
-    reader.readElement("Document");
-    long scheme = reader.getAttributeAsInteger("SchemaVersion");
-    reader.DocumentSchema = scheme;
-    if (reader.hasAttribute("ProgramVersion")) {
-        reader.ProgramVersion = reader.getAttribute("ProgramVersion");
-    } else {
-        reader.ProgramVersion = "pre-0.14";
-    }
-    if (reader.hasAttribute("FileVersion")) {
-        reader.FileVersion = reader.getAttributeAsUnsigned("FileVersion");
-    } else {
-        reader.FileVersion = 0;
-    }
-
-    // When this document was created the FileName and Label properties
-    // were set to the absolute path or file name, respectively. To save
-    // the document to the file it was loaded from or to show the file name
-    // in the tree view we must restore them after loading the file because
-    // they will be overridden.
-    // Note: This does not affect the internal name of the document in any way
-    // that is kept in Application.
-    std::string FilePath = FileName.getValue();
-    std::string DocLabel = Label.getValue();
-
-    // read the Document Properties, when reading in Uid the transient directory gets renamed automatically
-    PropertyContainer::Restore(reader);
-
-    // We must restore the correct 'FileName' property again because the stored
-    // value could be invalid.
-    FileName.setValue(FilePath.c_str());
-    Label.setValue(DocLabel.c_str());
-
-    // SchemeVersion "2"
-    if ( scheme == 2 ) {
-        // read the feature types
-        reader.readElement("Features");
-        Cnt = reader.getAttributeAsInteger("Count");
-        for (i=0 ;i<Cnt ;i++) {
-            reader.readElement("Feature");
-            string type = reader.getAttribute("type");
-            string name = reader.getAttribute("name");
-            try {
-                addObject(type.c_str(), name.c_str(), /*isNew=*/ false);
-            }
-            catch ( Base::Exception& ) {
-                Base::Console().Message("Cannot create object '%s'\n", name.c_str());
-            }
-        }
-        reader.readEndElement("Features");
-
-        // read the features itself
-        reader.readElement("FeatureData");
-        Cnt = reader.getAttributeAsInteger("Count");
-        for (i=0 ;i<Cnt ;i++) {
-            reader.readElement("Feature");
-            string name = reader.getAttribute("name");
-            DocumentObject* pObj = getObject(name.c_str());
-            if (pObj) { // check if this feature has been registered
-                pObj->setStatus(ObjectStatus::Restore, true);
-                pObj->Restore(reader);
-                pObj->setStatus(ObjectStatus::Restore, false);
-            }
-            reader.readEndElement("Feature");
-        }
-        reader.readEndElement("FeatureData");
-    } // SchemeVersion "3" or higher
-    else if ( scheme >= 3 ) {
-        // read the feature types
-        readObjects(reader);
-
-        // tip object handling. First the whole document has to be read, then we
-        // can restore the Tip link out of the TipName Property:
-        Tip.setValue(getObject(TipName.getValue()));
-    }
-
-    reader.readEndElement("Document");
-}
-
-struct DocExportStatus {
-    Document::ExportStatus status;
-    std::set<const App::DocumentObject*> objs;
-};
-
-static DocExportStatus _ExportStatus;
-
-// Exception-safe exporting status setter
-class DocumentExporting {
-public:
-    DocumentExporting(const std::vector<App::DocumentObject*> &objs) {
-        _ExportStatus.status = Document::Exporting;
-        _ExportStatus.objs.insert(objs.begin(),objs.end());
-    }
-
-    ~DocumentExporting() {
-        _ExportStatus.status = Document::NotExporting;
-        _ExportStatus.objs.clear();
-    }
-};
-
-// The current implementation choose to use a static variable for exporting
-// status because we can be exporting multiple objects from multiple documents
-// at the same time. I see no benefits in distinguish which documents are
-// exporting, so just use a static variable for global status. But the
-// implementation can easily be changed here if necessary.
-Document::ExportStatus Document::isExporting(const App::DocumentObject *obj) const {
-    if(_ExportStatus.status!=Document::NotExporting &&
-       (!obj || _ExportStatus.objs.find(obj)!=_ExportStatus.objs.end()))
-        return _ExportStatus.status;
-    return Document::NotExporting;
-}
-
-void Document::exportObjects(const std::vector<App::DocumentObject*>& obj, std::ostream& out) {
-
-    DocumentExporting exporting(obj);
-
-    if(FC_LOG_INSTANCE.isEnabled(FC_LOGLEVEL_LOG)) {
-        for(auto o : obj) {
-            if(o && o->getNameInDocument())
-                FC_LOG("exporting " << o->getFullName());
-        }
-    }
-
-    Base::ZipWriter writer(out);
-    writer.putNextEntry("Document.xml");
-    writer.Stream() << "<?xml version='1.0' encoding='utf-8'?>" << endl;
-    writer.Stream() << "<Document SchemaVersion=\"4\" ProgramVersion=\""
-                        << App::Application::Config()["BuildVersionMajor"] << "."
-                        << App::Application::Config()["BuildVersionMinor"] << "R"
-                        << App::Application::Config()["BuildRevision"]
-                        << "\" FileVersion=\"1\">" << endl;
-    // Add this block to have the same layout as for normal documents
-    writer.Stream() << "<Properties Count=\"0\">" << endl;
-    writer.Stream() << "</Properties>" << endl;
-
-    // writing the object types
-    writeObjects(obj, writer);
-    writer.Stream() << "</Document>" << endl;
-
-    // Hook for others to add further data.
-    signalExportObjects(obj, writer);
-
-    // write additional files
-    writer.writeFiles();
-}
-
-#define FC_ATTR_DEPENDENCIES "Dependencies"
-#define FC_ELEMENT_OBJECT_DEPS "ObjectDeps"
-#define FC_ATTR_DEP_COUNT "Count"
-#define FC_ATTR_DEP_OBJ_NAME "Name"
-#define FC_ATTR_DEP_COUNT "Count"
-#define FC_ATTR_DEP_ALLOW_PARTIAL "AllowPartial"
-#define FC_ELEMENT_OBJECT_DEP "Dep"
-
-void Document::writeObjects(const std::vector<App::DocumentObject*>& obj,
-                            Base::Writer &writer) const
-{
-    // writing the features types
-    writer.incInd(); // indentation for 'Objects count'
-    writer.Stream() << writer.ind() << "<Objects Count=\"" << obj.size();
-    if(!isExporting(0))
-        writer.Stream() << "\" " FC_ATTR_DEPENDENCIES "=\"1";
-    writer.Stream() << "\">" << endl;
-
-    writer.incInd(); // indentation for 'Object type'
-
-    if(!isExporting(0)) {
-        for(auto o : obj) {
-            const auto &outList = o->getOutList(DocumentObject::OutListNoHidden);
-            writer.Stream() << writer.ind() 
-                << "<" FC_ELEMENT_OBJECT_DEPS " " FC_ATTR_DEP_OBJ_NAME "=\""
-                << o->getNameInDocument() << "\" " FC_ATTR_DEP_COUNT "=\"" << outList.size();
-            if(outList.empty()) {
-                writer.Stream() << "\"/>" << endl;
-                continue;
-            }
-            int partial = o->canLoadPartial();
-            if(partial>0)
-                writer.Stream() << "\" " FC_ATTR_DEP_ALLOW_PARTIAL << "=\"" << partial;
-            writer.Stream() << "\">" << endl;
-            writer.incInd();
-            for(auto dep : outList) {
-                auto name = dep?dep->getNameInDocument():"";
-                writer.Stream() << writer.ind() << "<" FC_ELEMENT_OBJECT_DEP " "
-                    FC_ATTR_DEP_OBJ_NAME "=\"" << (name?name:"") << "\"/>" << endl;
-            }
-            writer.decInd();
-            writer.Stream() << writer.ind() << "</" FC_ELEMENT_OBJECT_DEPS ">" << endl;
-        }
-    }
-
-    std::vector<DocumentObject*>::const_iterator it;
-    for (it = obj.begin(); it != obj.end(); ++it) {
-        writer.Stream() << writer.ind() << "<Object "
-        << "type=\"" << (*it)->getTypeId().getName()     << "\" "
-        << "name=\"" << (*it)->getExportName()       << "\" "
-        << "id=\"" << (*it)->getID()       << "\" "
-        << "ViewType=\"" << (*it)->getViewProviderNameStored() << "\" ";
-
-        // See DocumentObjectPy::getState
-        if ((*it)->testStatus(ObjectStatus::Touch))
-            writer.Stream() << "Touched=\"1\" ";
-        if ((*it)->testStatus(ObjectStatus::Error)) {
-            writer.Stream() << "Invalid=\"1\" ";
-            auto desc = getErrorDescription(*it);
-            if(desc) 
-                writer.Stream() << "Error=\"" << Property::encodeAttribute(desc) << "\" ";
-        }
-        writer.Stream() << "/>" << endl;
-    }
-
-    writer.decInd();  // indentation for 'Object type'
-    writer.Stream() << writer.ind() << "</Objects>" << endl;
-
-    // writing the features itself
-    writer.Stream() << writer.ind() << "<ObjectData Count=\"" << obj.size() <<"\">" << endl;
-
-    writer.incInd(); // indentation for 'Object name'
-    for (it = obj.begin(); it != obj.end(); ++it) {
-        writer.Stream() << writer.ind() << "<Object name=\"" << (*it)->getExportName() << "\"";
-        if((*it)->hasExtensions())
-            writer.Stream() << " Extensions=\"True\"";
-
-        writer.Stream() << ">" << endl;
-        (*it)->Save(writer);
-        writer.Stream() << writer.ind() << "</Object>" << endl;
-    }
-
-    writer.decInd(); // indentation for 'Object name'
-    writer.Stream() << writer.ind() << "</ObjectData>" << endl;
-    writer.decInd();  // indentation for 'Objects count'
-}
-
-struct DepInfo {
-    std::unordered_set<std::string> deps;
-    int canLoadPartial = 0;
-};
-
-static void _loadDeps(const std::string &name, 
-        std::unordered_map<std::string,bool> &objs, 
-        const std::unordered_map<std::string,DepInfo> &deps) 
-{
-    auto it = deps.find(name);
-    if(it == deps.end()) {
-        objs.emplace(name,true);
-        return;
-    }
-    if(it->second.canLoadPartial) {
-        if(it->second.canLoadPartial == 1) {
-            // canLoadPartial==1 means all its children will be created but not
-            // restored, i.e. exists as if newly created object, and therefore no
-            // need to load dependency of the children
-            for(auto &dep : it->second.deps)
-                objs.emplace(dep,false);
-            objs.emplace(name,true);
-        }else
-            objs.emplace(name,false);
-        return;
-    }
-    objs[name] = true;
-    // If cannot load partial, then recurse to load all children dependency
-    for(auto &dep : it->second.deps) {
-        auto it = objs.find(dep);
-        if(it!=objs.end() && it->second)
-            continue;
-        _loadDeps(dep,objs,deps);
-    }
-}
-
-std::vector<App::DocumentObject*>
-Document::readObjects(Base::XMLReader& reader)
-{
-    d->touchedObjs.clear();
-    bool keepDigits = testStatus(Document::KeepTrailingDigits);
-    setStatus(Document::KeepTrailingDigits, !reader.doNameMapping());
-    std::vector<App::DocumentObject*> objs;
-
-
-    // read the object types
-    reader.readElement("Objects");
-    int Cnt = reader.getAttributeAsInteger("Count");
-
-    if(!reader.hasAttribute(FC_ATTR_DEPENDENCIES))
-        d->partialLoadObjects.clear();
-    else if(d->partialLoadObjects.size()) {
-        std::unordered_map<std::string,DepInfo> deps;
-        for (int i=0 ;i<Cnt ;i++) {
-            reader.readElement(FC_ELEMENT_OBJECT_DEPS);
-            int dcount = reader.getAttributeAsInteger(FC_ATTR_DEP_COUNT);
-            if(!dcount)
-                continue;
-            auto &info = deps[reader.getAttribute(FC_ATTR_DEP_OBJ_NAME)];
-            if(reader.hasAttribute(FC_ATTR_DEP_ALLOW_PARTIAL))
-                info.canLoadPartial = reader.getAttributeAsInteger(FC_ATTR_DEP_ALLOW_PARTIAL);
-            for(int j=0;j<dcount;++j) {
-                reader.readElement(FC_ELEMENT_OBJECT_DEP);
-                const char *name = reader.getAttribute(FC_ATTR_DEP_OBJ_NAME);
-                if(name && name[0])
-                    info.deps.insert(name);
-            }
-            reader.readEndElement(FC_ELEMENT_OBJECT_DEPS);
-        }
-        std::vector<std::string> objs;
-        objs.reserve(d->partialLoadObjects.size());
-        for(auto &v : d->partialLoadObjects)
-            objs.push_back(v.first.c_str());
-        for(auto &name : objs)
-            _loadDeps(name,d->partialLoadObjects,deps);
-        if(Cnt > (int)d->partialLoadObjects.size())
-            setStatus(Document::PartialDoc,true);
-        else {
-            for(auto &v : d->partialLoadObjects) {
-                if(!v.second) {
-                    setStatus(Document::PartialDoc,true);
-                    break;
-                }
-            }
-            if(!testStatus(Document::PartialDoc))
-                d->partialLoadObjects.clear();
-        }
-    }
-
-    long lastId = 0;
-    for (int i=0 ;i<Cnt ;i++) {
-        reader.readElement("Object");
-        std::string type = reader.getAttribute("type");
-        std::string name = reader.getAttribute("name");
-        const char *viewType = reader.hasAttribute("ViewType")?reader.getAttribute("ViewType"):0;
-
-        bool partial = false;
-        if(d->partialLoadObjects.size()) {
-            auto it = d->partialLoadObjects.find(name);
-            if(it == d->partialLoadObjects.end())
-                continue;
-            partial = !it->second;
-        }
-
-        if(!testStatus(Status::Importing) && reader.hasAttribute("id")) {
-            // if not importing, then temporary reset lastObjectId and make the
-            // following addObject() generate the correct id for this object.
-            d->lastObjectId = reader.getAttributeAsInteger("id")-1;
-        }
-
-        // To prevent duplicate name when export/import of objects from
-        // external documents, we append those external object name with
-        // @<document name>. Before importing (here means we are called by
-        // importObjects), we shall strip the postfix. What the caller
-        // (MergeDocument) sees is still the unstripped name mapped to a new
-        // internal name, and the rest of the link properties will be able to
-        // correctly unmap the names.
-        auto pos = name.find('@');
-        std::string _obj_name;
-        const char *obj_name;
-        if(pos!=std::string::npos) {
-            _obj_name = name.substr(0,pos);
-            obj_name = _obj_name.c_str();
-        }else
-            obj_name = name.c_str();
-
-        try {
-            // Use name from XML as is and do NOT remove trailing digits because
-            // otherwise we may cause a dependency to itself
-            // Example: Object 'Cut001' references object 'Cut' and removing the
-            // digits we make an object 'Cut' referencing itself.
-            App::DocumentObject* obj = addObject(type.c_str(), obj_name, /*isNew=*/ false, viewType, partial);
-            if (obj) {
-                if(lastId < obj->_Id)
-                    lastId = obj->_Id;
-                objs.push_back(obj);
-                // use this name for the later access because an object with
-                // the given name may already exist
-                reader.addName(name.c_str(), obj->getNameInDocument());
-
-                // restore touch/error status flags
-                if (reader.hasAttribute("Touched")) {
-                    if(reader.getAttributeAsInteger("Touched") != 0)
-                        d->touchedObjs.insert(obj);
-                }
-                if (reader.hasAttribute("Invalid")) {
-                    obj->setStatus(ObjectStatus::Error, reader.getAttributeAsInteger("Invalid") != 0);
-                    if(obj->isError() && reader.hasAttribute("Error")) 
-                        d->addRecomputeLog(reader.getAttribute("Error"),obj);
-                }
-            }
-        }
-        catch (const Base::Exception& e) {
-            Base::Console().Error("Cannot create object '%s': (%s)\n", name.c_str(), e.what());
-        }
-    }
-    if(!testStatus(Status::Importing))
-        d->lastObjectId = lastId;
-
-    reader.readEndElement("Objects");
-    setStatus(Document::KeepTrailingDigits, keepDigits);
-
-    // read the features itself
-    reader.clearPartialRestoreDocumentObject();
-    reader.readElement("ObjectData");
-    Cnt = reader.getAttributeAsInteger("Count");
-    for (int i=0 ;i<Cnt ;i++) {
-        reader.readElement("Object");
-        std::string name = reader.getName(reader.getAttribute("name"));
-        DocumentObject* pObj = getObject(name.c_str());
-        if (pObj && !pObj->testStatus(App::PartialObject)) { // check if this feature has been registered
-            pObj->setStatus(ObjectStatus::Restore, true);
-            try {
-                FC_TRACE("restoring " << pObj->getFullName());
-                pObj->Restore(reader);
-            }
-            // Try to continue only for certain exception types if not handled
-            // by the feature type. For all other exception types abort the process.
-            catch (const Base::UnicodeError &e) {
-                e.ReportException();
-            }
-            catch (const Base::ValueError &e) {
-                e.ReportException();
-            }
-            catch (const Base::IndexError &e) {
-                e.ReportException();
-            }
-            catch (const Base::RuntimeError &e) {
-                e.ReportException();
-            }
-
-            pObj->setStatus(ObjectStatus::Restore, false);
-
-            if (reader.testStatus(Base::XMLReader::ReaderStatus::PartialRestoreInDocumentObject)) {
-                Base::Console().Error("Object \"%s\" was subject to a partial restore. As a result geometry may have changed or be incomplete.\n",name.c_str());
-                reader.clearPartialRestoreDocumentObject();
-            }
-        }
-        reader.readEndElement("Object");
-    }
-    reader.readEndElement("ObjectData");
-
-    return objs;
-}
-
-void Document::addRecomputeObject(DocumentObject *obj) {
-    if(testStatus(Status::Restoring) && obj) {
-        d->touchedObjs.insert(obj);
-        obj->touch();
-    }
-}
-
-std::vector<App::DocumentObject*>
-Document::importObjects(Base::XMLReader& reader)
-{
-    Base::FlagToggler<> flag(_IsRestoring,false);
-    Base::ObjectStatusLocker<Status, Document> restoreBit(Status::Restoring, this);
-    Base::ObjectStatusLocker<Status, Document> restoreBit2(Status::Importing, this);
-    ExpressionParser::ExpressionImporter expImporter(reader);
-    reader.readElement("Document");
-    long scheme = reader.getAttributeAsInteger("SchemaVersion");
-    reader.DocumentSchema = scheme;
-    if (reader.hasAttribute("ProgramVersion")) {
-        reader.ProgramVersion = reader.getAttribute("ProgramVersion");
-    } else {
-        reader.ProgramVersion = "pre-0.14";
-    }
-    if (reader.hasAttribute("FileVersion")) {
-        reader.FileVersion = reader.getAttributeAsUnsigned("FileVersion");
-    } else {
-        reader.FileVersion = 0;
-    }
-
-    std::vector<App::DocumentObject*> objs = readObjects(reader);
-    for(auto o : objs) {
-        if(o && o->getNameInDocument()) {
-            o->setStatus(App::ObjImporting,true);
-            FC_LOG("importing " << o->getFullName());
-        }
-    }
-
-    reader.readEndElement("Document");
-
-    signalImportObjects(objs, reader);
-    afterRestore(objs,true);
-
-    signalFinishImportObjects(objs);
-
-    for(auto o : objs) {
-        if(o && o->getNameInDocument())
-            o->setStatus(App::ObjImporting,false);
-    }
-
-    return objs;
-}
-
-unsigned int Document::getMemSize (void) const
-{
-    unsigned int size = 0;
-
-    // size of the DocObjects in the document
-    std::vector<DocumentObject*>::const_iterator it;
-    for (it = d->objectArray.begin(); it != d->objectArray.end(); ++it)
-        size += (*it)->getMemSize();
-
-    // size of the document properties...
-    size += PropertyContainer::getMemSize();
-
-    // Undo Redo size
-    size += getUndoMemSize();
-
-    return size;
-}
-
-static std::string checkFileName(const char *file) {
-    std::string fn(file);
-
-    // Append extension if missing. This option is added for security reason, so
-<<<<<<< HEAD
-    // that the user won't accidently overwrite other file that may be critical.
-=======
-    // that the user won't accidentally overwrite other file that may be critical.
->>>>>>> 3c4d5983
-    if(App::GetApplication().GetParameterGroupByPath
-                ("User parameter:BaseApp/Preferences/Document")->GetBool("CheckExtension",true))
-    {
-        const char *ext = strrchr(file,'.');
-        if(!ext || !boost::iequals(ext+1,"fcstd")) {
-            if(ext && ext[1] == 0)
-<<<<<<< HEAD
-                fn += "FCStd";
-            else
-                fn += ".FCStd";
-=======
-                fn += "fcstd";
-            else
-                fn += ".fcstd";
->>>>>>> 3c4d5983
-        }
-    }
-    return fn;
-}
-
-bool Document::saveAs(const char* _file)
-{
-    std::string file = checkFileName(_file);
-    Base::FileInfo fi(file.c_str());
-    if (this->FileName.getStrValue() != file) {
-        this->FileName.setValue(file);
-        this->Label.setValue(fi.fileNamePure());
-        this->Uid.touch(); // this forces a rename of the transient directory
-    }
-
-    return save();
-}
-
-bool Document::saveCopy(const char* _file) const
-{
-    std::string file = checkFileName(_file);
-    if (this->FileName.getStrValue() != file) {
-        bool result = saveToFile(file.c_str());
-        return result;
-    }
-    return false;
-}
-
-// Save the document under the name it has been opened
-bool Document::save (void)
-{
-    if(testStatus(Document::PartialDoc)) {
-        FC_ERR("Partial loaded document '" << Label.getValue() << "' cannot be saved");
-        // TODO We don't make this a fatal error and return 'true' to make it possible to
-        // save other documents that depends on this partial opened document. We need better
-        // handling to avoid touching partial documents.
-        return true;
-    }
-
-    if (*(FileName.getValue()) != '\0') {
-        // Save the name of the tip object in order to handle in Restore()
-        if (Tip.getValue()) {
-            TipName.setValue(Tip.getValue()->getNameInDocument());
-        }
-
-        std::string LastModifiedDateString = Base::TimeInfo::currentDateTimeString();
-        LastModifiedDate.setValue(LastModifiedDateString.c_str());
-        // set author if needed
-        bool saveAuthor = App::GetApplication().GetParameterGroupByPath
-            ("User parameter:BaseApp/Preferences/Document")->GetBool("prefSetAuthorOnSave",false);
-        if (saveAuthor) {
-            std::string Author = App::GetApplication().GetParameterGroupByPath
-                ("User parameter:BaseApp/Preferences/Document")->GetASCII("prefAuthor","");
-            LastModifiedBy.setValue(Author.c_str());
-        }
-
-        return saveToFile(FileName.getValue());
-    }
-
-    return false;
-}
-
-bool Document::saveToFile(const char* filename) const
-{
-    signalStartSave(*this, filename);
-
-    auto hGrp = App::GetApplication().GetParameterGroupByPath("User parameter:BaseApp/Preferences/Document");
-    int compression = hGrp->GetInt("CompressionLevel",3);
-    compression = Base::clamp<int>(compression, Z_NO_COMPRESSION, Z_BEST_COMPRESSION);
-
-    bool policy = App::GetApplication().GetParameterGroupByPath
-                ("User parameter:BaseApp/Preferences/Document")->GetBool("BackupPolicy",true);
-
-    // make a tmp. file where to save the project data first and then rename to
-    // the actual file name. This may be useful if overwriting an existing file
-    // fails so that the data of the work up to now isn't lost.
-    std::string uuid = Base::Uuid::createUuid();
-    std::string fn = filename;
-    if (policy) {
-        fn += ".";
-        fn += uuid;
-    }
-    Base::FileInfo tmp(fn);
-
-    // open extra scope to close ZipWriter properly
-    {
-        Base::ofstream file(tmp, std::ios::out | std::ios::binary);
-        Base::ZipWriter writer(file);
-        if (!file.is_open()) {
-            throw Base::FileException("Failed to open file", tmp);
-        }
-
-        writer.setComment("FreeCAD Document");
-        writer.setLevel(compression);
-        writer.putNextEntry("Document.xml");
-
-        if (hGrp->GetBool("SaveBinaryBrep", false))
-            writer.setMode("BinaryBrep");
-
-        writer.Stream() << "<?xml version='1.0' encoding='utf-8'?>" << endl
-                        << "<!--" << endl
-                        << " FreeCAD Document, see http://www.freecadweb.org for more information..." << endl
-                        << "-->" << endl;
-        Document::Save(writer);
-
-        // Special handling for Gui document.
-        signalSaveDocument(writer);
-
-        // write additional files
-        writer.writeFiles();
-
-        if (writer.hasErrors()) {
-            throw Base::FileException("Failed to write all data to file", tmp);
-        }
-
-        GetApplication().signalSaveDocument(*this);
-    }
-
-    if (policy) {
-        // if saving the project data succeeded rename to the actual file name
-        Base::FileInfo fi(filename);
-        if (fi.exists()) {
-            bool backup = App::GetApplication().GetParameterGroupByPath
-                ("User parameter:BaseApp/Preferences/Document")->GetBool("CreateBackupFiles",true);
-            int count_bak = App::GetApplication().GetParameterGroupByPath
-                ("User parameter:BaseApp/Preferences/Document")->GetInt("CountBackupFiles",1);
-            if (backup) {
-                int nSuff = 0;
-                std::string fn = fi.fileName();
-                Base::FileInfo di(fi.dirPath());
-                std::vector<Base::FileInfo> backup;
-                std::vector<Base::FileInfo> files = di.getDirectoryContent();
-                for (std::vector<Base::FileInfo>::iterator it = files.begin(); it != files.end(); ++it) {
-                    std::string file = it->fileName();
-                    if (file.substr(0,fn.length()) == fn) {
-                        // starts with the same file name
-                        std::string suf(file.substr(fn.length()));
-                        if (suf.size() > 0) {
-                            std::string::size_type nPos = suf.find_first_not_of("0123456789");
-                            if (nPos==std::string::npos) {
-                                // store all backup files
-                                backup.push_back(*it);
-                                nSuff = std::max<int>(nSuff, std::atol(suf.c_str()));
-                            }
-                        }
-                    }
-                }
-
-                if (!backup.empty() && (int)backup.size() >= count_bak) {
-                    // delete the oldest backup file we found
-                    Base::FileInfo del = backup.front();
-                    for (std::vector<Base::FileInfo>::iterator it = backup.begin(); it != backup.end(); ++it) {
-                        if (it->lastModified() < del.lastModified())
-                            del = *it;
-                    }
-
-                    del.deleteFile();
-                    fn = del.filePath();
-                }
-                else {
-                    // create a new backup file
-                    std::stringstream str;
-                    str << fi.filePath() << (nSuff + 1);
-                    fn = str.str();
-                }
-
-                if (fi.renameFile(fn.c_str()) == false)
-                    Base::Console().Warning("Cannot rename project file to backup file\n");
-            }
-            else {
-                fi.deleteFile();
-            }
-        }
-        if (tmp.renameFile(filename) == false) {
-            Base::Console().Warning("Cannot rename file from '%s' to '%s'\n",
-                                    fn.c_str(), filename);
-        }
-    }
-
-    signalFinishSave(*this, filename);
-
-    return true;
-}
-
-bool Document::isAnyRestoring() {
-    return _IsRestoring;
-}
-
-// Open the document
-void Document::restore (const char *filename,
-        bool delaySignal, const std::set<std::string> &objNames)
-{
-    clearUndos();
-    d->activeObject = 0;
-
-    if(d->objectArray.size()) {
-        GetApplication().signalDeleteDocument(*this);
-        d->objectArray.clear();
-        for(auto &v : d->objectMap) {
-            v.second->setStatus(ObjectStatus::Destroy, true);
-            delete(v.second);
-        }
-        d->objectMap.clear();
-        d->objectIdMap.clear();
-        GetApplication().signalNewDocument(*this,false);
-    }
-
-    Base::FlagToggler<> flag(_IsRestoring,false);
-
-    setStatus(Document::PartialDoc,false);
-
-    d->clearRecomputeLog();
-    d->objectArray.clear();
-    d->objectMap.clear();
-    d->objectIdMap.clear();
-    d->lastObjectId = 0;
-
-    if(!filename)
-        filename = FileName.getValue();
-    Base::FileInfo fi(filename);
-    Base::ifstream file(fi, std::ios::in | std::ios::binary);
-    std::streambuf* buf = file.rdbuf();
-    std::streamoff size = buf->pubseekoff(0, std::ios::end, std::ios::in);
-    buf->pubseekoff(0, std::ios::beg, std::ios::in);
-    if (size < 22) // an empty zip archive has 22 bytes
-        throw Base::FileException("Invalid project file",filename);
-
-    zipios::ZipInputStream zipstream(file);
-    Base::XMLReader reader(filename, zipstream);
-
-    if (!reader.isValid())
-        throw Base::FileException("Error reading compression file",filename);
-
-    GetApplication().signalStartRestoreDocument(*this);
-    setStatus(Document::Restoring, true);
-
-    d->partialLoadObjects.clear();
-    for(auto &name : objNames)
-        d->partialLoadObjects.emplace(name,true);
-    try {
-        Document::Restore(reader);
-    }
-    catch (const Base::Exception& e) {
-        Base::Console().Error("Invalid Document.xml: %s\n", e.what());
-    }
-    d->partialLoadObjects.clear();
-
-    // Special handling for Gui document, the view representations must already
-    // exist, what is done in Restore().
-    // Note: This file doesn't need to be available if the document has been created
-    // without GUI. But if available then follow after all data files of the App document.
-    signalRestoreDocument(reader);
-    reader.readFiles(zipstream);
-
-    if (reader.testStatus(Base::XMLReader::ReaderStatus::PartialRestore)) {
-        setStatus(Document::PartialRestore, true);
-        Base::Console().Error("There were errors while loading the file. Some data might have been modified or not recovered at all. Look above for more specific information about the objects involved.\n");
-    }
-
-    if(!delaySignal)
-        afterRestore(true);
-}
-
-void Document::afterRestore(bool checkPartial) {
-    Base::FlagToggler<> flag(_IsRestoring,false);
-    if(!afterRestore(d->objectArray,checkPartial)) {
-        FC_WARN("Reload partial document " << getName());
-        restore();
-        return;
-    }
-    GetApplication().signalFinishRestoreDocument(*this);
-    setStatus(Document::Restoring, false);
-}
-
-bool Document::afterRestore(const std::vector<DocumentObject *> &objArray, bool checkPartial) 
-{
-    checkPartial = checkPartial && testStatus(Document::PartialDoc);
-    if(checkPartial && d->touchedObjs.size())
-        return false;
-
-    // some link type property cannot restore link information until other
-    // objects has been restored. For example, PropertyExpressionEngine and
-    // PropertySheet with expression containing label reference. So we add the
-    // Property::afterRestore() interface to let them sort it out. Note, this
-    // API is not called in object dedpenency order, because the order
-    // information is not ready yet.
-    std::map<DocumentObject*, std::vector<App::Property*> > propMap;
-    for(auto obj : objArray) {
-        auto &props = propMap[obj];
-        obj->getPropertyList(props);
-        for(auto prop : props) {
-            try {
-                prop->afterRestore();
-            } catch (const Base::Exception& e) {
-                FC_ERR("Failed to restore " << obj->getFullName() 
-                        << '.' << prop->getName() << ": " << e.what());
-            }
-        }
-    }
-
-    if(checkPartial && d->touchedObjs.size()) {
-        // partial document touched, signal full reload
-        return false;
-    }
-
-    std::set<DocumentObject*> objSet(objArray.begin(),objArray.end());
-    auto objs = getDependencyList(objArray.empty()?d->objectArray:objArray,DepSort);
-    for (auto obj : objs) {
-        if(objSet.find(obj)==objSet.end())
-            continue;
-        try {
-            for(auto prop : propMap[obj])
-                prop->onContainerRestored();
-            bool touched = false;
-            auto returnCode = obj->ExpressionEngine.execute(
-                    PropertyExpressionEngine::ExecuteOnRestore,&touched);
-            if(returnCode!=DocumentObject::StdReturn) {
-                FC_ERR("Expression engine failed to restore " << obj->getFullName() << ": " << returnCode->Why);
-                d->addRecomputeLog(returnCode);
-            }
-            obj->onDocumentRestored();
-            if(touched)
-                d->touchedObjs.insert(obj);
-        }
-        catch (const Base::Exception& e) {
-            d->addRecomputeLog(e.what(),obj);
-            FC_ERR("Failed to restore " << obj->getFullName() << ": " << e.what());
-        }
-        catch (std::exception &e) {
-            d->addRecomputeLog(e.what(),obj);
-            FC_ERR("Failed to restore " << obj->getFullName() << ": " << e.what());
-        }
-        catch (...) {
-            d->addRecomputeLog("Unknown exception on restore",obj);
-            FC_ERR("Failed to restore " << obj->getFullName() << ": " << "unknown exception");
-        }
-        if(obj->isValid()) {
-            auto &props = propMap[obj];
-            props.clear();
-            // refresh properties in case the object changes its property list
-            obj->getPropertyList(props);
-            for(auto prop : props) {
-                auto link = Base::freecad_dynamic_cast<PropertyLinkBase>(prop);
-                int res;
-                std::string errMsg;
-                if(link && (res=link->checkRestore(&errMsg))) {
-                    d->touchedObjs.insert(obj);
-                    if(res==1)
-                        FC_WARN(obj->getFullName() << '.' << prop->getName() << ": " << errMsg);
-                    else  {
-                        FC_ERR(obj->getFullName() << '.' << prop->getName() << ": " << errMsg);
-                        d->addRecomputeLog(errMsg,obj);
-                        setStatus(Document::PartialRestore, true);
-                    }
-                }
-            }
-        }
-
-        if(checkPartial && d->touchedObjs.size()) {
-            // partial document touched, signal full reload
-            return false;
-        } else if(!d->touchedObjs.count(obj)) 
-            obj->purgeTouched();
-
-        signalFinishRestoreObject(*obj);
-    }
-
-    d->touchedObjs.clear();
-    return true;
-}
-
-bool Document::isSaved() const
-{
-    std::string name = FileName.getValue();
-    return !name.empty();
-}
-
-/** Label is the visible name of a document shown e.g. in the windows title
- * or in the tree view. The label almost (but not always e.g. if you manually change it)
- * matches with the file name where the document is stored to.
- * In contrast to Label the method getName() returns the internal name of the document that only
- * matches with Label when loading or creating a document because then both are set to the same value.
- * Since the internal name cannot be changed during runtime it must differ from the Label after saving
- * the document the first time or saving it under a new file name.
- * @ note More than one document can have the same label name.
- * @ note The internal is always guaranteed to be unique because @ref Application::newDocument() checks
- * for a document with the same name and makes it unique if needed. Hence you cannot rely on that the
- * internal name matches with the name you passed to Application::newDoument(). You should use the
- * method getName() instead.
- */
-const char* Document::getName() const
-{
-    // return GetApplication().getDocumentName(this);
-    return myName.c_str();
-}
-
-std::string Document::getFullName() const {
-    return myName;
-}
-
-/// Remove all modifications. After this call The document becomes valid again.
-void Document::purgeTouched()
-{
-    for (std::vector<DocumentObject*>::iterator It = d->objectArray.begin();It != d->objectArray.end();++It)
-        (*It)->purgeTouched();
-}
-
-bool Document::isTouched() const
-{
-    for (std::vector<DocumentObject*>::const_iterator It = d->objectArray.begin();It != d->objectArray.end();++It)
-        if ((*It)->isTouched())
-            return true;
-    return false;
-}
-
-vector<DocumentObject*> Document::getTouched(void) const
-{
-    vector<DocumentObject*> result;
-
-    for (std::vector<DocumentObject*>::const_iterator It = d->objectArray.begin();It != d->objectArray.end();++It)
-        if ((*It)->isTouched())
-            result.push_back(*It);
-
-    return result;
-}
-
-void Document::setClosable(bool c)
-{
-    setStatus(Document::Closable, c);
-}
-
-bool Document::isClosable() const
-{
-    return testStatus(Document::Closable);
-}
-
-int Document::countObjects(void) const
-{
-   return static_cast<int>(d->objectArray.size());
-}
-
-void Document::getLinksTo(std::set<DocumentObject*> &links, 
-        const DocumentObject *obj, int options, int maxCount,
-        const std::vector<DocumentObject*> &objs) const 
-{
-    std::map<const App::DocumentObject*,App::DocumentObject*> linkMap;
-
-    for(auto o : objs.size()?objs:d->objectArray) {
-        if(o == obj) continue;
-        auto linked = o;
-        if(options & GetLinkArrayElement)
-            linked = o->getLinkedObject(false);
-        else {
-            auto ext = o->getExtensionByType<LinkBaseExtension>(true);
-            if(ext) 
-                linked = ext->getTrueLinkedObject(false,0,0,true);
-            else
-                linked = o->getLinkedObject(false);
-        }
-
-        if(linked && linked!=o) {
-            if(options & GetLinkRecursive)
-                linkMap[linked] = o;
-            else if(linked == obj || !obj) {
-                if((options & GetLinkExternal)
-                        && linked->getDocument()==o->getDocument())
-                    continue;
-                else if(options & GetLinkedObject)
-                    links.insert(linked);
-                else
-                    links.insert(o);
-                if(maxCount && maxCount<=(int)links.size())
-                    return;
-            }
-        }
-    }
-
-    if(!(options & GetLinkRecursive))
-        return;
-
-    std::vector<const DocumentObject*> current(1,obj);
-    for(int depth=0;current.size();++depth) {
-        if(!GetApplication().checkLinkDepth(depth,true))
-            break;
-        std::vector<const DocumentObject*> next;
-        for(auto o : current) {
-            auto iter = linkMap.find(o);
-            if(iter!=linkMap.end() && links.insert(iter->second).second) {
-                if(maxCount && maxCount<=(int)links.size())
-                    return;
-                next.push_back(iter->second);
-            }
-        }
-        current.swap(next);
-    }
-    return;
-}
-
-bool Document::hasLinksTo(const DocumentObject *obj) const {
-    std::set<DocumentObject *> links;
-    getLinksTo(links,obj,0,1);
-    return !links.empty();
-}
-
-std::vector<App::DocumentObject*> Document::getInList(const DocumentObject* me) const
-{
-    // result list
-    std::vector<App::DocumentObject*> result;
-    // go through all objects
-    for (auto It = d->objectMap.begin(); It != d->objectMap.end();++It) {
-        // get the outList and search if me is in that list
-        std::vector<DocumentObject*> OutList = It->second->getOutList();
-        for (std::vector<DocumentObject*>::const_iterator It2=OutList.begin();It2!=OutList.end();++It2)
-            if (*It2 && *It2 == me)
-                // add the parent object
-                result.push_back(It->second);
-    }
-    return result;
-}
-
-// This function unifies the old _rebuildDependencyList() and
-// getDependencyList().  The algorithm basically obtains the object dependency
-// by recrusivly visiting the OutList of each object in the given object array.
-// It makes sure to call getOutList() of each object once and only once, which
-// makes it much more efficient than calling getRecursiveOutList() on each
-// individual object.
-//
-// The problem with the original algorithm is that, it assumes the objects
-// inside any OutList are all within the given object array, so it does not
-// recursively call getOutList() on those dependent objects inside. This
-// assumption is broken by the introduction of PropertyXLink which can link to
-// external object.
-//
-static void _buildDependencyList(const std::vector<App::DocumentObject*> &objectArray,
-        int options, std::vector<App::DocumentObject*> *depObjs, 
-        DependencyList *depList, std::map<DocumentObject*,Vertex> *objectMap, 
-        bool *touchCheck = 0)
-{
-    std::map<DocumentObject*, std::vector<DocumentObject*> > outLists;
-    std::deque<DocumentObject*> objs;
-
-    if(objectMap) objectMap->clear();
-    if(depList) depList->clear();
-
-    int op = (options & Document::DepNoXLinked)?DocumentObject::OutListNoXLinked:0;
-    for (auto obj : objectArray) {
-        objs.push_back(obj);
-        while(objs.size()) {
-            auto obj = objs.front();
-            objs.pop_front();
-            if(!obj || !obj->getNameInDocument())
-                continue;
-
-            auto it = outLists.find(obj);
-            if(it!=outLists.end())
-                continue;
-
-            if(touchCheck) {
-                if(obj->isTouched() || obj->mustExecute()) {
-                    // early termination on touch check
-                    *touchCheck = true;
-                    return;
-                }
-            }
-            if(depObjs) depObjs->push_back(obj);
-            if(objectMap && depList)
-                (*objectMap)[obj] = add_vertex(*depList);
-
-            auto &outList = outLists[obj];
-            outList = obj->getOutList(op);
-            objs.insert(objs.end(),outList.begin(),outList.end());
-        }
-    }
-
-    if(objectMap && depList) {
-        for (const auto &v : outLists) {
-            for(auto obj : v.second) {
-                if(obj && obj->getNameInDocument())
-                    add_edge((*objectMap)[v.first],(*objectMap)[obj],*depList);
-            }
-        }
-    }
-}
-
-std::vector<App::DocumentObject*> Document::getDependencyList(
-    const std::vector<App::DocumentObject*>& objectArray, int options)
-{
-    std::vector<App::DocumentObject*> ret;
-    if(!(options & DepSort)) {
-        _buildDependencyList(objectArray,options,&ret,0,0);
-        return ret;
-    }
-
-    DependencyList depList;
-    std::map<DocumentObject*,Vertex> objectMap;
-    std::map<Vertex,DocumentObject*> vertexMap;
-
-    _buildDependencyList(objectArray,options,0,&depList,&objectMap);
-
-    for(auto &v : objectMap)
-        vertexMap[v.second] = v.first;
-
-    std::list<Vertex> make_order;
-    try {
-        boost::topological_sort(depList, std::front_inserter(make_order));
-    } catch (const std::exception& e) {
-        if(options & DepNoCycle) {
-            // Use boost::strong_components to find cycles. It groups strongly
-            // connected vertices as components, and therefore each component
-            // forms a cycle.
-            std::vector<int> c(vertexMap.size());
-            std::map<int,std::vector<Vertex> > components;
-            boost::strong_components(depList,boost::make_iterator_property_map(
-                        c.begin(),boost::get(boost::vertex_index,depList),c[0]));
-            for(size_t i=0;i<c.size();++i) 
-                components[c[i]].push_back(i);
-
-            FC_ERR("Dependency cycles: ");
-            std::ostringstream ss;
-            ss << std::endl;
-            for(auto &v : components) {
-                if(v.second.size()==1) {
-                    // For components with only one member, we still need to
-                    // check if there it is self looping.
-                    auto it = vertexMap.find(v.second[0]);
-                    if(it==vertexMap.end())
-                        continue;
-                    // Try search the object in its own out list
-                    for(auto obj : it->second->getOutList()) {
-                        if(obj == it->second) {
-                            ss << std::endl << it->second->getFullName() << std::endl;
-                            break;
-                        }
-                    }
-                    continue;
-                }
-                // For components with more than one member, they form a loop together
-                for(size_t i=0;i<v.second.size();++i) {
-                    auto it = vertexMap.find(v.second[i]);
-                    if(it==vertexMap.end())
-                        continue;
-                    if(i%6==0)
-                        ss << std::endl;
-                    ss << it->second->getFullName() << ", ";
-                }
-                ss << std::endl;
-            }
-            FC_ERR(ss.str());
-            FC_THROWM(Base::RuntimeError, e.what());
-        }
-        FC_ERR(e.what());
-        ret = DocumentP::partialTopologicalSort(objectArray);
-        std::reverse(ret.begin(),ret.end());
-        return ret;
-    }
-
-    for (std::list<Vertex>::reverse_iterator i = make_order.rbegin();i != make_order.rend(); ++i)
-        ret.push_back(vertexMap[*i]);
-    return ret;
-}
-
-std::vector<App::Document*> Document::getDependentDocuments(bool sort) {
-    return getDependentDocuments({this},sort);
-}
-
-std::vector<App::Document*> Document::getDependentDocuments(
-        std::vector<App::Document*> pending, bool sort) 
-{
-    DependencyList depList;
-    std::map<Document*,Vertex> docMap;
-    std::map<Vertex,Document*> vertexMap;
-
-    std::vector<App::Document*> ret;
-    if(pending.empty())
-        return ret;
-
-    auto outLists = PropertyXLink::getDocumentOutList();
-    std::set<App::Document*> docs;
-    docs.insert(pending.begin(),pending.end());
-    if(sort) {
-        for(auto doc : pending)
-            docMap[doc] = add_vertex(depList);
-    }
-    while(pending.size()) {
-        auto doc = pending.back();
-        pending.pop_back();
-
-        auto it = outLists.find(doc);
-        if(it == outLists.end())
-            continue;
-
-        auto &vertex = docMap[doc];
-        for(auto depDoc : it->second) {
-            if(docs.insert(depDoc).second) {
-                pending.push_back(depDoc);
-                if(sort)
-                    docMap[depDoc] = add_vertex(depList);
-            }
-            add_edge(vertex,docMap[depDoc],depList);
-        }
-    }
-
-    if(!sort) {
-        ret.insert(ret.end(),docs.begin(),docs.end());
-        return ret;
-    }
-
-    std::list<Vertex> make_order;
-    try {
-        boost::topological_sort(depList, std::front_inserter(make_order));
-    } catch (const std::exception& e) {
-        std::string msg("Document::getDependentDocuments: ");
-        msg += e.what();
-        throw Base::RuntimeError(msg);
-    }
-
-    for(auto &v : docMap)
-        vertexMap[v.second] = v.first;
-    for (auto rIt=make_order.rbegin(); rIt!=make_order.rend(); ++rIt)
-        ret.push_back(vertexMap[*rIt]);
-    return ret;
-}
-
-void Document::_rebuildDependencyList(const std::vector<App::DocumentObject*> &objs)
-{
-#ifdef USE_OLD_DAG
-    _buildDependencyList(objs.empty()?d->objectArray:objs,false,0,&d->DepList,&d->VertexObjectList);
-#else
-    (void)objs;
-#endif
-}
-
-/**
- * @brief Signal that object identifiers, typically a property or document object has been renamed.
- *
- * This function iterates through all document object in the document, and calls its
- * renameObjectIdentifiers functions.
- *
- * @param paths Map with current and new names
- */
-
-void Document::renameObjectIdentifiers(const std::map<App::ObjectIdentifier, App::ObjectIdentifier> &paths, const std::function<bool(const App::DocumentObject*)> & selector)
-{
-    std::map<App::ObjectIdentifier, App::ObjectIdentifier> extendedPaths;
-
-    std::map<App::ObjectIdentifier, App::ObjectIdentifier>::const_iterator it = paths.begin();
-    while (it != paths.end()) {
-        extendedPaths[it->first.canonicalPath()] = it->second.canonicalPath();
-        ++it;
-    }
-
-    for (std::vector<DocumentObject*>::iterator it = d->objectArray.begin(); it != d->objectArray.end(); ++it)
-        if (selector(*it))
-            (*it)->renameObjectIdentifiers(extendedPaths);
-}
-
-#ifdef USE_OLD_DAG
-int Document::recompute(const std::vector<App::DocumentObject*> &objs, bool force)
-{
-    if (testStatus(Document::Recomputing)) {
-        // this is clearly a bug in the calling instance
-        throw Base::RuntimeError("Nested recomputes of a document are not allowed");
-    }
-
-    int objectCount = 0;
-
-    // The 'SkipRecompute' flag can be (tmp.) set to avoid too many
-    // time expensive recomputes
-    if(!force && testStatus(Document::SkipRecompute))
-        return 0;
-
-    Base::ObjectStatusLocker<Document::Status, Document> exe(Document::Recomputing, this);
-
-    // delete recompute log
-    d->clearRecomputeLog();
-
-    // updates the dependency graph
-    _rebuildDependencyList(objs);
-
-    std::list<Vertex> make_order;
-    DependencyList::out_edge_iterator j, jend;
-
-    try {
-        // this sort gives the execute
-        boost::topological_sort(d->DepList, std::front_inserter(make_order));
-    }
-    catch (const std::exception& e) {
-        std::cerr << "Document::recompute: " << e.what() << std::endl;
-        return -1;
-    }
-
-    // caching vertex to DocObject
-    for (std::map<DocumentObject*,Vertex>::const_iterator It1= d->VertexObjectList.begin();It1 != d->VertexObjectList.end(); ++It1)
-        d->vertexMap[It1->second] = It1->first;
-
-#ifdef FC_LOGFEATUREUPDATE
-    std::clog << "make ordering: " << std::endl;
-#endif
-
-    std::set<DocumentObject*> recomputeList;
-
-    for (std::list<Vertex>::reverse_iterator i = make_order.rbegin();i != make_order.rend(); ++i) {
-        DocumentObject* Cur = d->vertexMap[*i];
-        // Because of PropertyXLink, we should account for external objects
-        // TODO: make sure it is safe to rely on getNameInDocument() to check if
-        // object is in the document. If it crashes, then we should fix the code
-        // to properly nullify getNameInDocument(), rather than revert back to
-        // the inefficient isIn()
-        // if (!Cur || !isIn(Cur)) continue;
-        if (!Cur || !Cur->getNameInDocument()) continue;
-#ifdef FC_LOGFEATUREUPDATE
-        std::clog << Cur->getNameInDocument() << " dep on:" ;
-#endif
-        bool NeedUpdate = false;
-
-        // ask the object if it should be recomputed
-        if (Cur->mustExecute() == 1 || Cur->ExpressionEngine.depsAreTouched()) {
-#ifdef FC_LOGFEATUREUPDATE
-            std::clog << "[touched]";
-#endif
-            NeedUpdate = true;
-        }
-        else {// if (Cur->mustExecute() == -1)
-            // update if one of the dependencies is touched
-            for (boost::tie(j, jend) = out_edges(*i, d->DepList); j != jend; ++j) {
-                DocumentObject* Test = d->vertexMap[target(*j, d->DepList)];
-
-                if (!Test) continue;
-#ifdef FC_LOGFEATUREUPDATE
-                std::clog << " " << Test->getNameInDocument();
-#endif
-                if (Test->isTouched()) {
-                    NeedUpdate = true;
-#ifdef FC_LOGFEATUREUPDATE
-                    std::clog << "[touched]";
-#endif
-                }
-            }
-        }
-        // if one touched recompute
-        if (NeedUpdate) {
-            Cur->touch();
-#ifdef FC_LOGFEATUREUPDATE
-            std::clog << " => Recompute feature";
-#endif
-            recomputeList.insert(Cur);
-        }
-#ifdef FC_LOGFEATUREUPDATE
-        std::clog << std::endl;
-#endif
-    }
-
-#ifdef FC_LOGFEATUREUPDATE
-    std::clog << "Have to recompute the following document objects" << std::endl;
-    for (std::set<DocumentObject*>::const_iterator it = recomputeList.begin(); it != recomputeList.end(); ++it) {
-        std::clog << "  " << (*it)->getNameInDocument() << std::endl;
-    }
-#endif
-
-    for (std::list<Vertex>::reverse_iterator i = make_order.rbegin();i != make_order.rend(); ++i) {
-        DocumentObject* Cur = d->vertexMap[*i];
-        if (!Cur || !isIn(Cur)) continue;
-
-        if (recomputeList.find(Cur) != recomputeList.end() ||
-                Cur->ExpressionEngine.depsAreTouched()) {
-            if ( _recomputeFeature(Cur)) {
-                // if something happened break execution of recompute
-                d->vertexMap.clear();
-                return -1;
-            }
-            signalRecomputedObject(*Cur);
-            ++objectCount;
-        }
-    }
-
-    // reset all touched
-    for (std::map<Vertex,DocumentObject*>::iterator it = d->vertexMap.begin(); it != d->vertexMap.end(); ++it) {
-        // TODO: check the TODO comments above for details
-        // if ((it->second) && isIn(it->second))
-        if ((it->second) && it->second->getNameInDocument())
-            it->second->purgeTouched();
-    }
-    d->vertexMap.clear();
-
-    signalRecomputed(*this);
-
-    return objectCount;
-}
-
-#else //ifdef USE_OLD_DAG
-
-int Document::recompute(const std::vector<App::DocumentObject*> &objs, bool force, bool *hasError, int options) 
-{
-    int objectCount = 0;
-
-    if (testStatus(Document::PartialDoc)) {
-        if(mustExecute()) 
-            FC_WARN("Please reload partial document '" << Label.getValue() << "' for recomputation.");
-        return 0;
-    }
-    if (testStatus(Document::Recomputing)) {
-        // this is clearly a bug in the calling instance
-        throw Base::RuntimeError("Nested recomputes of a document are not allowed");
-    }
-    // The 'SkipRecompute' flag can be (tmp.) set to avoid too many
-    // time expensive recomputes
-    if(!force && testStatus(Document::SkipRecompute)) {
-        signalSkipRecompute(*this,objs);
-        return 0;
-    }
-
-    // delete recompute log
-    d->clearRecomputeLog();
-
-    //do we have anything to do?
-    if(d->objectMap.empty())
-        return 0;
-
-    Base::ObjectStatusLocker<Document::Status, Document> exe(Document::Recomputing, this);
-    signalBeforeRecompute(*this);
-
-#if 0
-    //////////////////////////////////////////////////////////////////////////
-    // Comment by Realthunder: 
-    // the topologicalSrot() below cannot handle partial recompute, haven't got
-    // time to figure out the code yet, simply use back boost::topological_sort
-    // for now, that is, rely on getDependencyList() to do the sorting. The
-    // downside is, it didn't take advantage of the ready built InList, nor will
-    // it report for cyclic dependency.
-    //////////////////////////////////////////////////////////////////////////
-
-    // get the sorted vector of all dependent objects and go though it from the end
-    auto depObjs = getDependencyList(objs.empty()?d->objectArray:objs);
-    vector<DocumentObject*> topoSortedObjects = topologicalSort(depObjs);
-    if (topoSortedObjects.size() != depObjs.size()){
-        cerr << "App::Document::recompute(): cyclic dependency detected" << endl;
-        topoSortedObjects = d->partialTopologicalSort(depObjs);
-    }
-    std::reverse(topoSortedObjects.begin(),topoSortedObjects.end());
-#else
-    auto topoSortedObjects = getDependencyList(objs.empty()?d->objectArray:objs,DepSort|options);
-#endif
-    for(auto obj : topoSortedObjects)
-        obj->setStatus(ObjectStatus::PendingRecompute,true);
-
-    std::set<App::DocumentObject *> filter;
-    size_t idx = 0;
-    try {
-        // maximum two passes to allow some form of dependency inversion
-        for(int passes=0; passes<2 && idx<topoSortedObjects.size(); ++passes) {
-            Base::SequencerLauncher seq("Recompute...", topoSortedObjects.size());
-            FC_LOG("Recompute pass " << passes);
-            for (;idx<topoSortedObjects.size();seq.next(true),++idx) {
-                auto obj = topoSortedObjects[idx];
-                if(!obj->getNameInDocument() || filter.find(obj)!=filter.end())
-                    continue;
-                // ask the object if it should be recomputed
-                bool doRecompute = false;
-                if (obj->mustRecompute()) {
-                    doRecompute = true;
-                    ++objectCount;
-                    int res = _recomputeFeature(obj);
-                    if(res) {
-                        if(hasError)
-                            *hasError = true;
-                        if(res < 0) {
-                            passes = 2;
-                            break;
-                        }
-                        // if something happened filter all object in its
-                        // inListRecursive from the queue then proceed
-                        obj->getInListEx(filter,true);
-                        filter.insert(obj);
-                        continue;
-                    }
-                }
-                if(obj->isTouched() || doRecompute) {
-                    signalRecomputedObject(*obj);
-                    obj->purgeTouched();
-                    // set all dependent object touched to force recompute
-                    for (auto inObjIt : obj->getInList())
-                        inObjIt->enforceRecompute();
-                }
-            }
-            // check if all objects are recomputed but still thouched 
-            for (size_t i=0;i<topoSortedObjects.size();++i) {
-                auto obj = topoSortedObjects[i];
-                obj->setStatus(ObjectStatus::Recompute2,false);
-                if(!filter.count(obj) && obj->isTouched()) {
-                    if(passes>0) 
-                        FC_ERR(obj->getFullName() << " still touched after recompute");
-                    else{
-                        FC_LOG(obj->getFullName() << " still touched after recompute");
-                        if(idx>=topoSortedObjects.size()) {
-                            // let's start the next pass on the first touched object
-                            idx = i;
-                        }
-                        obj->setStatus(ObjectStatus::Recompute2,true);
-                    }
-                }
-            }
-        }
-    }catch(Base::Exception &e) {
-        e.ReportException();
-    }
-
-    for(auto obj : topoSortedObjects) {
-        if(!obj->getNameInDocument())
-            continue;
-        obj->setStatus(ObjectStatus::PendingRecompute,false);
-        obj->setStatus(ObjectStatus::Recompute2,false);
-        if(obj->testStatus(ObjectStatus::PendingRemove))
-            obj->getDocument()->removeObject(obj->getNameInDocument());
-    }
-
-    signalRecomputed(*this,topoSortedObjects);
-
-    return objectCount;
-}
-
-#endif // USE_OLD_DAG
-
-/*!
-  Does almost the same as topologicalSort() until no object with an input degree of zero
-  can be found. It then searches for objects with an output degree of zero until neither
-  an object with input or output degree can be found. The remaining objects form one or
-  multiple cycles.
-  An alternative to this method might be:
-  https://en.wikipedia.org/wiki/Tarjan%E2%80%99s_strongly_connected_components_algorithm
- */
-std::vector<App::DocumentObject*> DocumentP::partialTopologicalSort(
-        const std::vector<App::DocumentObject*>& objects)
-{
-    vector < App::DocumentObject* > ret;
-    ret.reserve(objects.size());
-    // pairs of input and output degree
-    map < App::DocumentObject*, std::pair<int, int> > countMap;
-
-    for (auto objectIt : objects) {
-        //we need inlist with unique entries
-        auto in = objectIt->getInList();
-        std::sort(in.begin(), in.end());
-        in.erase(std::unique(in.begin(), in.end()), in.end());
-
-        //we need outlist with unique entries
-        auto out = objectIt->getOutList();
-        std::sort(out.begin(), out.end());
-        out.erase(std::unique(out.begin(), out.end()), out.end());
-
-        countMap[objectIt] = std::make_pair(in.size(), out.size());
-    }
-
-    std::list<App::DocumentObject*> degIn;
-    std::list<App::DocumentObject*> degOut;
-
-    bool removeVertex = true;
-    while (removeVertex) {
-        removeVertex = false;
-
-        // try input degree
-        auto degInIt = find_if(countMap.begin(), countMap.end(),
-                               [](pair< App::DocumentObject*, pair<int, int> > vertex)->bool {
-            return vertex.second.first == 0;
-        });
-
-        if (degInIt != countMap.end()) {
-            removeVertex = true;
-            degIn.push_back(degInIt->first);
-            degInIt->second.first = degInIt->second.first - 1;
-
-            //we need outlist with unique entries
-            auto out = degInIt->first->getOutList();
-            std::sort(out.begin(), out.end());
-            out.erase(std::unique(out.begin(), out.end()), out.end());
-
-            for (auto outListIt : out) {
-                auto outListMapIt = countMap.find(outListIt);
-                if (outListMapIt != countMap.end())
-                    outListMapIt->second.first = outListMapIt->second.first - 1;
-            }
-        }
-    }
-
-    // make the output degree negative if input degree is negative
-    // to mark the vertex as processed
-    for (auto& countIt : countMap) {
-        if (countIt.second.first < 0) {
-            countIt.second.second = -1;
-        }
-    }
-
-    removeVertex = degIn.size() != objects.size();
-    while (removeVertex) {
-        removeVertex = false;
-
-        auto degOutIt = find_if(countMap.begin(), countMap.end(),
-                               [](pair< App::DocumentObject*, pair<int, int> > vertex)->bool {
-            return vertex.second.second == 0;
-        });
-
-        if (degOutIt != countMap.end()) {
-            removeVertex = true;
-            degOut.push_front(degOutIt->first);
-            degOutIt->second.second = degOutIt->second.second - 1;
-
-            //we need inlist with unique entries
-            auto in = degOutIt->first->getInList();
-            std::sort(in.begin(), in.end());
-            in.erase(std::unique(in.begin(), in.end()), in.end());
-
-            for (auto inListIt : in) {
-                auto inListMapIt = countMap.find(inListIt);
-                if (inListMapIt != countMap.end())
-                    inListMapIt->second.second = inListMapIt->second.second - 1;
-            }
-        }
-    }
-
-    // at this point we have no root object any more
-    for (auto countIt : countMap) {
-        if (countIt.second.first > 0 && countIt.second.second > 0) {
-            degIn.push_back(countIt.first);
-        }
-    }
-
-    ret.insert(ret.end(), degIn.begin(), degIn.end());
-    ret.insert(ret.end(), degOut.begin(), degOut.end());
-
-    return ret;
-}
-
-std::vector<App::DocumentObject*> DocumentP::topologicalSort(const std::vector<App::DocumentObject*>& objects) const
-{
-    // topological sort algorithm described here:
-    // https://de.wikipedia.org/wiki/Topologische_Sortierung#Algorithmus_f.C3.BCr_das_Topologische_Sortieren
-    vector < App::DocumentObject* > ret;
-    ret.reserve(objects.size());
-    map < App::DocumentObject*,int > countMap;
-
-    for (auto objectIt : objects) {
-        // We now support externally linked objects
-        // if(!obj->getNameInDocument() || obj->getDocument()!=this)
-        if(!objectIt->getNameInDocument())
-            continue;
-        //we need inlist with unique entries
-        auto in = objectIt->getInList();
-        std::sort(in.begin(), in.end());
-        in.erase(std::unique(in.begin(), in.end()), in.end());
-
-        countMap[objectIt] = in.size();
-    }
-
-    auto rootObjeIt = find_if(countMap.begin(), countMap.end(), [](pair < App::DocumentObject*, int > count)->bool {
-        return count.second == 0;
-    });
-
-    if (rootObjeIt == countMap.end()){
-        cerr << "Document::topologicalSort: cyclic dependency detected (no root object)" << endl;
-        return ret;
-    }
-
-    while (rootObjeIt != countMap.end()){
-        rootObjeIt->second = rootObjeIt->second - 1;
-
-        //we need outlist with unique entries
-        auto out = rootObjeIt->first->getOutList();
-        std::sort(out.begin(), out.end());
-        out.erase(std::unique(out.begin(), out.end()), out.end());
-
-        for (auto outListIt : out) {
-            auto outListMapIt = countMap.find(outListIt);
-            if (outListMapIt != countMap.end())
-                outListMapIt->second = outListMapIt->second - 1;
-        }
-        ret.push_back(rootObjeIt->first);
-
-        rootObjeIt = find_if(countMap.begin(), countMap.end(), [](pair < App::DocumentObject*, int > count)->bool {
-            return count.second == 0;
-        });
-    }
-
-    return ret;
-}
-
-std::vector<App::DocumentObject*> Document::topologicalSort() const
-{
-    return d->topologicalSort(d->objectArray);
-}
-
-const char * Document::getErrorDescription(const App::DocumentObject*Obj) const
-{
-    return d->findRecomputeLog(Obj);
-}
-
-// call the recompute of the Feature and handle the exceptions and errors.
-int Document::_recomputeFeature(DocumentObject* Feat)
-{
-    FC_LOG("Recomputing " << Feat->getFullName());
-
-    DocumentObjectExecReturn  *returnCode = 0;
-    try {
-        returnCode = Feat->ExpressionEngine.execute(PropertyExpressionEngine::ExecuteNonOutput);
-        if (returnCode == DocumentObject::StdReturn) {
-            returnCode = Feat->recompute();
-            if(returnCode == DocumentObject::StdReturn)
-                returnCode = Feat->ExpressionEngine.execute(PropertyExpressionEngine::ExecuteOutput);
-        }
-    }
-    catch(Base::AbortException &e){
-        e.ReportException();
-        d->addRecomputeLog("User abort",Feat);
-        return -1;
-    }
-    catch (const Base::MemoryException& e) {
-        FC_ERR("Memory exception in " << Feat->getFullName() << " thrown: " << e.what());
-        d->addRecomputeLog("Out of memory exception",Feat);
-        return 1;
-    }
-    catch (Base::Exception &e) {
-        e.ReportException();
-        d->addRecomputeLog(e.what(),Feat);
-        return 1;
-    }
-    catch (std::exception &e) {
-        FC_ERR("exception in " << Feat->getFullName() << " thrown: " << e.what());
-        d->addRecomputeLog(e.what(),Feat);
-        return 1;
-    }
-#ifndef FC_DEBUG
-    catch (...) {
-        FC_ERR("Unknown exception in " << Feat->getFullName() << " thrown");
-        d->addRecomputeLog("Unknown exception!",Feat);
-        return 1;
-    }
-#endif
-
-    if(returnCode == DocumentObject::StdReturn) {
-        Feat->resetError();
-    }else{
-        returnCode->Which = Feat;
-        d->addRecomputeLog(returnCode);
-#ifdef FC_DEBUG
-        FC_ERR("Failed to recompute " << Feat->getFullName() << ": " << returnCode->Why);
-#else
-        FC_LOG("Failed to recompute " << Feat->getFullName() << ": " << returnCode->Why);
-#endif
-        return 1;
-    }
-    return 0;
-}
-
-bool Document::recomputeFeature(DocumentObject* Feat, bool recursive)
-{
-    // delete recompute log
-    d->clearRecomputeLog(Feat);
-
-    // verify that the feature is (active) part of the document
-    if (Feat->getNameInDocument()) {
-        if(recursive) {
-            bool hasError = false;
-            recompute({Feat},true,&hasError);
-            return !hasError;
-        } else {
-            _recomputeFeature(Feat);
-            signalRecomputedObject(*Feat);
-            return Feat->isValid();
-        }
-    }else
-        return false;
-}
-
-DocumentObject * Document::addObject(const char* sType, const char* pObjectName, 
-        bool isNew, const char *viewType, bool isPartial)
-{
-    Base::BaseClass* base = static_cast<Base::BaseClass*>(Base::Type::createInstanceByName(sType,true));
-
-    string ObjectName;
-    if (!base)
-        return 0;
-    if (!base->getTypeId().isDerivedFrom(App::DocumentObject::getClassTypeId())) {
-        delete base;
-        std::stringstream str;
-        str << "'" << sType << "' is not a document object type";
-        throw Base::TypeError(str.str());
-    }
-
-    App::DocumentObject* pcObject = static_cast<App::DocumentObject*>(base);
-    pcObject->setDocument(this);
-
-    // do no transactions if we do a rollback!
-    if (!d->rollback) {
-        // Undo stuff
-        _checkTransaction(0,0,__LINE__);
-        if (d->activeUndoTransaction)
-            d->activeUndoTransaction->addObjectDel(pcObject);
-    }
-
-    // get Unique name
-    if (pObjectName && pObjectName[0] != '\0')
-        ObjectName = getUniqueObjectName(pObjectName);
-    else
-        ObjectName = getUniqueObjectName(sType);
-
-
-    d->activeObject = pcObject;
-
-    // insert in the name map
-    d->objectMap[ObjectName] = pcObject;
-    // generate object id and add to id map;
-    pcObject->_Id = ++d->lastObjectId;
-    d->objectIdMap[pcObject->_Id] = pcObject;
-    // cache the pointer to the name string in the Object (for performance of DocumentObject::getNameInDocument())
-    pcObject->pcNameInDocument = &(d->objectMap.find(ObjectName)->first);
-    // insert in the vector
-    d->objectArray.push_back(pcObject);
-    // insert in the adjacence list and reference through the ConectionMap
-    //_DepConMap[pcObject] = add_vertex(_DepList);
-
-    // If we are restoring, don't set the Label object now; it will be restored later. This is to avoid potential duplicate
-    // label conflicts later.
-    if (!d->StatusBits.test(Restoring))
-        pcObject->Label.setValue( ObjectName );
-
-    // Call the object-specific initialization
-    if (!d->undoing && !d->rollback && isNew) {
-        pcObject->setupObject ();
-    }
-
-    // mark the object as new (i.e. set status bit 2) and send the signal
-    pcObject->setStatus(ObjectStatus::New, true);
-
-    pcObject->setStatus(ObjectStatus::PartialObject, isPartial);
-
-    if(!viewType)
-        viewType = pcObject->getViewProviderNameOverride();
-    if(viewType) 
-        pcObject->_pcViewProviderName = viewType;
-
-    signalNewObject(*pcObject);
-
-    // do no transactions if we do a rollback!
-    if (!d->rollback && d->activeUndoTransaction) {
-        signalTransactionAppend(*pcObject, d->activeUndoTransaction);
-    }
-
-    signalActivatedObject(*pcObject);
-
-    // return the Object
-    return pcObject;
-}
-
-std::vector<DocumentObject *> Document::addObjects(const char* sType, const std::vector<std::string>& objectNames, bool isNew)
-{
-    Base::Type::importModule(sType);
-    Base::Type type = Base::Type::fromName(sType);
-    if (!type.isDerivedFrom(App::DocumentObject::getClassTypeId())) {
-        std::stringstream str;
-        str << "'" << sType << "' is not a document object type";
-        throw Base::TypeError(str.str());
-    }
-
-    std::vector<DocumentObject *> objects;
-    objects.resize(objectNames.size());
-    std::generate(objects.begin(), objects.end(),
-                  [&]{ return static_cast<App::DocumentObject*>(type.createInstance()); });
-
-    // get all existing object names
-    std::vector<std::string> reservedNames;
-    reservedNames.reserve(d->objectMap.size());
-    for (auto pos = d->objectMap.begin();pos != d->objectMap.end();++pos) {
-        reservedNames.push_back(pos->first);
-    }
-
-    for (auto it = objects.begin(); it != objects.end(); ++it) {
-        auto index = std::distance(objects.begin(), it);
-        App::DocumentObject* pcObject = *it;
-        pcObject->setDocument(this);
-
-        // do no transactions if we do a rollback!
-        if (!d->rollback) {
-            // Undo stuff
-            _checkTransaction(0,0,__LINE__);
-            if (d->activeUndoTransaction) {
-                d->activeUndoTransaction->addObjectDel(pcObject);
-            }
-        }
-
-        // get unique name
-        std::string ObjectName = objectNames[index];
-        if (ObjectName.empty())
-            ObjectName = sType;
-        ObjectName = Base::Tools::getIdentifier(ObjectName);
-        if (d->objectMap.find(ObjectName) != d->objectMap.end()) {
-            // remove also trailing digits from clean name which is to avoid to create lengthy names
-            // like 'Box001001'
-            if (!testStatus(KeepTrailingDigits)) {
-                std::string::size_type index = ObjectName.find_last_not_of("0123456789");
-                if (index+1 < ObjectName.size()) {
-                    ObjectName = ObjectName.substr(0,index+1);
-                }
-            }
-
-            ObjectName = Base::Tools::getUniqueName(ObjectName, reservedNames, 3);
-        }
-
-        reservedNames.push_back(ObjectName);
-
-        // insert in the name map
-        d->objectMap[ObjectName] = pcObject;
-        // generate object id and add to id map;
-        pcObject->_Id = ++d->lastObjectId;
-        d->objectIdMap[pcObject->_Id] = pcObject;
-        // cache the pointer to the name string in the Object (for performance of DocumentObject::getNameInDocument())
-        pcObject->pcNameInDocument = &(d->objectMap.find(ObjectName)->first);
-        // insert in the vector
-        d->objectArray.push_back(pcObject);
-
-        pcObject->Label.setValue(ObjectName);
-
-        // Call the object-specific initialization
-        if (!d->undoing && !d->rollback && isNew) {
-            pcObject->setupObject();
-        }
-
-        // mark the object as new (i.e. set status bit 2) and send the signal
-        pcObject->setStatus(ObjectStatus::New, true);
-
-        const char *viewType = pcObject->getViewProviderNameOverride();
-        pcObject->_pcViewProviderName = viewType?viewType:"";
-
-        signalNewObject(*pcObject);
-
-        // do no transactions if we do a rollback!
-        if (!d->rollback && d->activeUndoTransaction) {
-            signalTransactionAppend(*pcObject, d->activeUndoTransaction);
-        }
-    }
-
-    if (!objects.empty()) {
-        d->activeObject = objects.back();
-        signalActivatedObject(*objects.back());
-    }
-
-    return objects;
-}
-
-void Document::addObject(DocumentObject* pcObject, const char* pObjectName)
-{
-    if (pcObject->getDocument()) {
-        throw Base::RuntimeError("Document object is already added to a document");
-    }
-
-    pcObject->setDocument(this);
-
-    // do no transactions if we do a rollback!
-    if (!d->rollback) {
-        // Undo stuff
-        _checkTransaction(0,0,__LINE__);
-        if (d->activeUndoTransaction)
-            d->activeUndoTransaction->addObjectDel(pcObject);
-    }
-
-    // get unique name
-    string ObjectName;
-    if (pObjectName && pObjectName[0] != '\0')
-        ObjectName = getUniqueObjectName(pObjectName);
-    else
-        ObjectName = getUniqueObjectName(pcObject->getTypeId().getName());
-
-    d->activeObject = pcObject;
-
-    // insert in the name map
-    d->objectMap[ObjectName] = pcObject;
-    // generate object id and add to id map;
-    if(!pcObject->_Id) pcObject->_Id = ++d->lastObjectId;
-    d->objectIdMap[pcObject->_Id] = pcObject;
-    // cache the pointer to the name string in the Object (for performance of DocumentObject::getNameInDocument())
-    pcObject->pcNameInDocument = &(d->objectMap.find(ObjectName)->first);
-    // insert in the vector
-    d->objectArray.push_back(pcObject);
-
-    pcObject->Label.setValue( ObjectName );
-
-    // mark the object as new (i.e. set status bit 2) and send the signal
-    pcObject->setStatus(ObjectStatus::New, true);
-
-    const char *viewType = pcObject->getViewProviderNameOverride();
-    pcObject->_pcViewProviderName = viewType?viewType:"";
-
-    signalNewObject(*pcObject);
-
-    // do no transactions if we do a rollback!
-    if (!d->rollback && d->activeUndoTransaction) {
-        signalTransactionAppend(*pcObject, d->activeUndoTransaction);
-    }
-
-    signalActivatedObject(*pcObject);
-}
-
-void Document::_addObject(DocumentObject* pcObject, const char* pObjectName)
-{
-    std::string ObjectName = getUniqueObjectName(pObjectName);
-    d->objectMap[ObjectName] = pcObject;
-    // generate object id and add to id map;
-    if(!pcObject->_Id) pcObject->_Id = ++d->lastObjectId;
-    d->objectIdMap[pcObject->_Id] = pcObject;
-    d->objectArray.push_back(pcObject);
-    // cache the pointer to the name string in the Object (for performance of DocumentObject::getNameInDocument())
-    pcObject->pcNameInDocument = &(d->objectMap.find(ObjectName)->first);
-
-    // do no transactions if we do a rollback!
-    if (!d->rollback) {
-        // Undo stuff
-        _checkTransaction(0,0,__LINE__);
-        if (d->activeUndoTransaction)
-            d->activeUndoTransaction->addObjectDel(pcObject);
-    }
-
-    const char *viewType = pcObject->getViewProviderNameOverride();
-    pcObject->_pcViewProviderName = viewType?viewType:"";
-
-    // send the signal
-    signalNewObject(*pcObject);
-
-    // do no transactions if we do a rollback!
-    if (!d->rollback && d->activeUndoTransaction) {
-        signalTransactionAppend(*pcObject, d->activeUndoTransaction);
-    }
-
-    d->activeObject = pcObject;
-    signalActivatedObject(*pcObject);
-}
-
-/// Remove an object out of the document
-void Document::removeObject(const char* sName)
-{
-    auto pos = d->objectMap.find(sName);
-
-    // name not found?
-    if (pos == d->objectMap.end())
-        return;
-
-    if (pos->second->testStatus(ObjectStatus::PendingRecompute)) {
-        // TODO: shall we allow removal if there is active udno transaction?
-        FC_LOG("pending remove of " << sName << " after recomputing document " << getName());
-        pos->second->setStatus(ObjectStatus::PendingRemove,true);
-        return;
-    }
-
-    _checkTransaction(pos->second,0,__LINE__);
-
-#if 0
-    if(!d->rollback && d->activeUndoTransaction && pos->second->hasChildElement()) {
-        // Preserve link group sub object global visibilities. Normally those
-        // claimed object should be hidden in global coordinate space. However,
-        // when the group is deleted, the user will naturally try to show the
-        // children, which may now in the global space. When the parent is
-        // undeleted, having its children shown in both the local and global
-        // coordinate space is very confusing. Hence, we preserve the visibility
-        // here
-        for(auto &sub : pos->second->getSubObjects()) {
-            if(sub.empty())
-                continue;
-            if(sub[sub.size()-1]!='.')
-                sub += '.';
-            auto sobj = pos->second->getSubObject(sub.c_str());
-            if(sobj && sobj->getDocument()==this && !sobj->Visibility.getValue())
-                d->activeUndoTransaction->addObjectChange(sobj,&sobj->Visibility);
-        }
-    }
-#endif
-
-    if (d->activeObject == pos->second)
-        d->activeObject = 0;
-
-    // Mark the object as about to be deleted
-    pos->second->setStatus(ObjectStatus::Remove, true);
-    if (!d->undoing && !d->rollback) {
-        pos->second->unsetupObject();
-    }
-
-    signalDeletedObject(*(pos->second));
-
-    // do no transactions if we do a rollback!
-    if (!d->rollback && d->activeUndoTransaction) {
-        // in this case transaction delete or save the object
-        signalTransactionRemove(*pos->second, d->activeUndoTransaction);
-    }
-    else {
-        // if not saved in undo -> delete object
-        signalTransactionRemove(*pos->second, 0);
-    }
-
-#ifdef USE_OLD_DAG
-    if (!d->vertexMap.empty()) {
-        // recompute of document is running
-        for (std::map<Vertex,DocumentObject*>::iterator it = d->vertexMap.begin(); it != d->vertexMap.end(); ++it) {
-            if (it->second == pos->second) {
-                it->second = 0; // just nullify the pointer
-                break;
-            }
-        }
-    }
-#endif //USE_OLD_DAG
-
-    // Before deleting we must nullify all dependent objects
-    breakDependency(pos->second, true);
-
-    //and remove the tip if needed
-    if (Tip.getValue() && strcmp(Tip.getValue()->getNameInDocument(), sName)==0) {
-        Tip.setValue(nullptr);
-        TipName.setValue("");
-    }
-
-    // do no transactions if we do a rollback!
-    std::unique_ptr<DocumentObject> tobedestroyed;
-    if (!d->rollback) {
-        // Undo stuff
-        if (d->activeUndoTransaction) {
-            // in this case transaction delete or save the object
-            d->activeUndoTransaction->addObjectNew(pos->second);
-        }
-        else {
-            // if not saved in undo -> delete object later
-            std::unique_ptr<DocumentObject> delobj(pos->second);
-            tobedestroyed.swap(delobj);
-            tobedestroyed->setStatus(ObjectStatus::Destroy, true);
-        }
-    }
-
-    for (std::vector<DocumentObject*>::iterator obj = d->objectArray.begin(); obj != d->objectArray.end(); ++obj) {
-        if (*obj == pos->second) {
-            d->objectArray.erase(obj);
-            break;
-        }
-    }
-
-    pos->second->setStatus(ObjectStatus::Remove, false); // Unset the bit to be on the safe side
-    d->objectIdMap.erase(pos->second->_Id);
-    d->objectMap.erase(pos);
-}
-
-/// Remove an object out of the document (internal)
-void Document::_removeObject(DocumentObject* pcObject)
-{
-    if (testStatus(Document::Recomputing)) {
-        FC_ERR("Cannot delete " << pcObject->getFullName() << " while recomputing");
-        return;
-    }
-
-    // TODO Refactoring: share code with Document::removeObject() (2015-09-01, Fat-Zer)
-    _checkTransaction(pcObject,0,__LINE__);
-
-    auto pos = d->objectMap.find(pcObject->getNameInDocument());
-
-    if(!d->rollback && d->activeUndoTransaction && pos->second->hasChildElement()) {
-        // Preserve link group children global visibility. See comments in
-        // removeObject() for more details.
-        for(auto &sub : pos->second->getSubObjects()) {
-            if(sub.empty())
-                continue;
-            if(sub[sub.size()-1]!='.')
-                sub += '.';
-            auto sobj = pos->second->getSubObject(sub.c_str());
-            if(sobj && sobj->getDocument()==this && !sobj->Visibility.getValue())
-                d->activeUndoTransaction->addObjectChange(sobj,&sobj->Visibility);
-        }
-    }
-
-    if (d->activeObject == pcObject)
-        d->activeObject = 0;
-
-    // Mark the object as about to be removed
-    pcObject->setStatus(ObjectStatus::Remove, true);
-    if (!d->undoing && !d->rollback) {
-        pcObject->unsetupObject();
-    }
-    signalDeletedObject(*pcObject);
-    // TODO Check me if it's needed (2015-09-01, Fat-Zer)
-
-    //remove the tip if needed
-    if (Tip.getValue() == pcObject) {
-        Tip.setValue(nullptr);
-        TipName.setValue("");
-    }
-
-    // do no transactions if we do a rollback!
-    if (!d->rollback && d->activeUndoTransaction) {
-        // Undo stuff
-        signalTransactionRemove(*pcObject, d->activeUndoTransaction);
-        d->activeUndoTransaction->addObjectNew(pcObject);
-    }
-    else {
-        // for a rollback delete the object
-        signalTransactionRemove(*pcObject, 0);
-        breakDependency(pcObject, true);
-    }
-
-    // remove from map
-    pcObject->setStatus(ObjectStatus::Remove, false); // Unset the bit to be on the safe side
-    d->objectIdMap.erase(pcObject->_Id);
-    d->objectMap.erase(pos);
-
-    for (std::vector<DocumentObject*>::iterator it = d->objectArray.begin(); it != d->objectArray.end(); ++it) {
-        if (*it == pcObject) {
-            d->objectArray.erase(it);
-            break;
-        }
-    }
-
-    // for a rollback delete the object
-    if (d->rollback) {
-        pcObject->setStatus(ObjectStatus::Destroy, true);
-        delete pcObject;
-    }
-}
-
-void Document::breakDependency(DocumentObject* pcObject, bool clear)
-{
-    // Nullify all dependent objects
-    PropertyLinkBase::breakLinks(pcObject,d->objectArray,clear);
-}
-
-std::vector<DocumentObject*> Document::copyObject(
-    const std::vector<DocumentObject*> &objs, bool recursive)
-{
-    std::vector<DocumentObject*> deps;
-    if(!recursive)
-        deps = objs;
-    else
-        deps = getDependencyList(objs,DepNoXLinked|DepSort);
-
-    if(!isSaved() && PropertyXLink::hasXLink(deps))
-        throw Base::RuntimeError(
-                "Document must be saved at least once before link to external objects");
-        
-    MergeDocuments md(this);
-    // if not copying recursively then suppress possible warnings
-    md.setVerbose(recursive);
-
-    unsigned int memsize=1000; // ~ for the meta-information
-    for (std::vector<App::DocumentObject*>::iterator it = deps.begin(); it != deps.end(); ++it)
-        memsize += (*it)->getMemSize();
-
-    // if less than ~10 MB
-    bool use_buffer=(memsize < 0xA00000);
-    QByteArray res;
-    try {
-        res.reserve(memsize);
-    }
-    catch (const Base::MemoryException&) {
-        use_buffer = false;
-    }
-
-    std::vector<App::DocumentObject*> imported;
-    if (use_buffer) {
-        Base::ByteArrayOStreambuf obuf(res);
-        std::ostream ostr(&obuf);
-        exportObjects(deps, ostr);
-
-        Base::ByteArrayIStreambuf ibuf(res);
-        std::istream istr(0);
-        istr.rdbuf(&ibuf);
-        imported = md.importObjects(istr);
-    } else {
-        static Base::FileInfo fi(App::Application::getTempFileName());
-        Base::ofstream ostr(fi, std::ios::out | std::ios::binary);
-        exportObjects(deps, ostr);
-        ostr.close();
-
-        Base::ifstream istr(fi, std::ios::in | std::ios::binary);
-        imported = md.importObjects(istr);
-    }
-
-    if(imported.size()!=deps.size())
-        return imported;
-
-    std::unordered_map<App::DocumentObject*,size_t> indices;
-    size_t i=0;
-    for(auto o : deps)
-        indices[o] = i++;
-    std::vector<App::DocumentObject*> result;
-    result.reserve(objs.size());
-    for(auto o : objs)
-        result.push_back(imported[indices[o]]);
-    return result;
-}
-
-std::vector<App::DocumentObject*> 
-Document::importLinks(const std::vector<App::DocumentObject*> &objArray)
-{
-    std::set<App::DocumentObject*> links;
-    getLinksTo(links,0,GetLinkExternal,0,objArray);
-
-    std::vector<App::DocumentObject*> objs;
-    objs.insert(objs.end(),links.begin(),links.end());
-    objs = App::Document::getDependencyList(objs);
-    if(objs.empty()) {
-        FC_ERR("nothing to import");
-        return objs;
-    }
-
-    for(auto it=objs.begin();it!=objs.end();) {
-        auto obj = *it;
-        if(obj->getDocument() == this) {
-            it = objs.erase(it);
-            continue;
-        }
-        ++it;
-        if(obj->testStatus(App::PartialObject)) {
-            throw Base::RuntimeError(
-                "Cannot import partial loaded object. Please reload the current document");
-        }
-    }
-
-    Base::FileInfo fi(App::Application::getTempFileName());
-    {
-        // save stuff to temp file
-        Base::ofstream str(fi, std::ios::out | std::ios::binary);
-        MergeDocuments mimeView(this);
-        exportObjects(objs, str);
-        str.close();
-    }
-    Base::ifstream str(fi, std::ios::in | std::ios::binary);
-    MergeDocuments mimeView(this);
-    objs = mimeView.importObjects(str);
-    str.close();
-    fi.deleteFile();
-
-    const auto &nameMap = mimeView.getNameMap();
-
-    // First, find all link type properties that needs to be changed
-    std::map<App::Property*,std::unique_ptr<App::Property> > propMap;
-    std::vector<App::Property*> propList;
-    for(auto obj : links) {
-        propList.clear();
-        obj->getPropertyList(propList);
-        for(auto prop : propList) {
-            auto linkProp = Base::freecad_dynamic_cast<PropertyLinkBase>(prop);
-            if(linkProp && !prop->testStatus(Property::Immutable) && !obj->isReadOnly(prop)) {
-                auto copy = linkProp->CopyOnImportExternal(nameMap);
-                if(copy)
-                    propMap[linkProp].reset(copy);
-            }
-        }
-    }
-
-    // Then change them in one go. Note that we don't make change in previous
-    // loop, because a changed link property may break other depending link
-<<<<<<< HEAD
-    // properties, e.g. a link sub refering to some sub object of an xlink, If
-=======
-    // properties, e.g. a link sub referring to some sub object of an xlink, If
->>>>>>> 3c4d5983
-    // that sub object is imported with a different name, and xlink is changed
-    // before this link sub, it will break.
-    for(auto &v : propMap) 
-        v.first->Paste(*v.second);
-
-    return objs;
-}
-
-DocumentObject* Document::moveObject(DocumentObject* obj, bool recursive)
-{
-    if(!obj)
-        return 0;
-    Document* that = obj->getDocument();
-    if (that == this)
-        return 0; // nothing todo
-
-    // True object move without copy is only safe when undo is off on both
-    // documents.
-    if(!recursive && !d->iUndoMode && !that->d->iUndoMode) {
-        // all object of the other document that refer to this object must be nullified
-        that->breakDependency(obj, false);
-        std::string objname = getUniqueObjectName(obj->getNameInDocument());
-        that->_removeObject(obj);
-        this->_addObject(obj, objname.c_str());
-        obj->setDocument(this);
-        return obj;
-    }
-
-    std::vector<App::DocumentObject*> deps;
-    if(recursive) 
-        deps = getDependencyList({obj},DepNoXLinked|DepSort);
-    else
-        deps.push_back(obj);
-
-    auto objs = copyObject(deps,false);
-    if(objs.empty()) 
-        return 0;
-    // Some object may delete its children if deleted, so we collect the IDs
-<<<<<<< HEAD
-    // or all depdending objects for saftey reason.
-=======
-    // or all depdending objects for safety reason.
->>>>>>> 3c4d5983
-    std::vector<int> ids;
-    ids.reserve(deps.size());
-    for(auto o : deps)
-        ids.push_back(o->getID());
-
-    // We only remove object if it is the moving object or it has no
-    // depending objects, i.e. an empty inList, which is why we need to
-    // iterate the depending list backwards.
-    for(auto iter=ids.rbegin();iter!=ids.rend();++iter) {
-        auto o = that->getObjectByID(*iter);
-        if(!o) continue;
-        if(iter==ids.rbegin()
-                || o->getInList().empty())
-            that->removeObject(o->getNameInDocument());
-    }
-    return objs.back();
-}
-
-DocumentObject * Document::getActiveObject(void) const
-{
-    return d->activeObject;
-}
-
-DocumentObject * Document::getObject(const char *Name) const
-{
-    auto pos = d->objectMap.find(Name);
-
-    if (pos != d->objectMap.end())
-        return pos->second;
-    else
-        return 0;
-}
-
-DocumentObject * Document::getObjectByID(long id) const
-{
-    auto it = d->objectIdMap.find(id);
-    if(it!=d->objectIdMap.end())
-        return it->second;
-    return 0;
-}
-
-
-// Note: This method is only used in Tree.cpp slotChangeObject(), see explanation there
-bool Document::isIn(const DocumentObject *pFeat) const
-{
-    for (auto o = d->objectMap.begin(); o != d->objectMap.end(); ++o) {
-        if (o->second == pFeat)
-            return true;
-    }
-
-    return false;
-}
-
-const char * Document::getObjectName(DocumentObject *pFeat) const
-{
-    for (auto pos = d->objectMap.begin();pos != d->objectMap.end();++pos) {
-        if (pos->second == pFeat)
-            return pos->first.c_str();
-    }
-
-    return 0;
-}
-
-std::string Document::getUniqueObjectName(const char *Name) const
-{
-    if (!Name || *Name == '\0')
-        return std::string();
-    std::string CleanName = Base::Tools::getIdentifier(Name);
-
-    // name in use?
-    auto pos = d->objectMap.find(CleanName);
-
-    if (pos == d->objectMap.end()) {
-        // if not, name is OK
-        return CleanName;
-    }
-    else {
-        // remove also trailing digits from clean name which is to avoid to create lengthy names
-        // like 'Box001001'
-        if (!testStatus(KeepTrailingDigits)) {
-            std::string::size_type index = CleanName.find_last_not_of("0123456789");
-            if (index+1 < CleanName.size()) {
-                CleanName = CleanName.substr(0,index+1);
-            }
-        }
-
-        std::vector<std::string> names;
-        names.reserve(d->objectMap.size());
-        for (pos = d->objectMap.begin();pos != d->objectMap.end();++pos) {
-            names.push_back(pos->first);
-        }
-        return Base::Tools::getUniqueName(CleanName, names, 3);
-    }
-}
-
-std::string Document::getStandardObjectName(const char *Name, int d) const
-{
-    std::vector<App::DocumentObject*> mm = getObjects();
-    std::vector<std::string> labels;
-    labels.reserve(mm.size());
-
-    for (std::vector<App::DocumentObject*>::const_iterator it = mm.begin(); it != mm.end(); ++it) {
-        std::string label = (*it)->Label.getValue();
-        labels.push_back(label);
-    }
-    return Base::Tools::getUniqueName(Name, labels, d);
-}
-
-std::vector<DocumentObject*> Document::getDependingObjects() const
-{
-    return getDependencyList(d->objectArray);
-}
-
-const std::vector<DocumentObject*> &Document::getObjects() const
-{
-    return d->objectArray;
-}
-
-
-std::vector<DocumentObject*> Document::getObjectsOfType(const Base::Type& typeId) const
-{
-    std::vector<DocumentObject*> Objects;
-    for (std::vector<DocumentObject*>::const_iterator it = d->objectArray.begin(); it != d->objectArray.end(); ++it) {
-        if ((*it)->getTypeId().isDerivedFrom(typeId))
-            Objects.push_back(*it);
-    }
-    return Objects;
-}
-
-std::vector< DocumentObject* > Document::getObjectsWithExtension(const Base::Type& typeId, bool derived) const {
-
-    std::vector<DocumentObject*> Objects;
-    for (std::vector<DocumentObject*>::const_iterator it = d->objectArray.begin(); it != d->objectArray.end(); ++it) {
-        if ((*it)->hasExtension(typeId, derived))
-            Objects.push_back(*it);
-    }
-    return Objects;
-}
-
-
-std::vector<DocumentObject*> Document::findObjects(const Base::Type& typeId, const char* objname) const
-{
-    boost::regex rx(objname);
-    boost::cmatch what;
-    std::vector<DocumentObject*> Objects;
-    for (std::vector<DocumentObject*>::const_iterator it = d->objectArray.begin(); it != d->objectArray.end(); ++it) {
-        if ((*it)->getTypeId().isDerivedFrom(typeId)) {
-            if (boost::regex_match((*it)->getNameInDocument(), what, rx))
-                Objects.push_back(*it);
-        }
-    }
-    return Objects;
-}
-
-int Document::countObjectsOfType(const Base::Type& typeId) const
-{
-    int ct=0;
-    for (auto it = d->objectMap.begin(); it != d->objectMap.end(); ++it) {
-        if (it->second->getTypeId().isDerivedFrom(typeId))
-            ct++;
-    }
-
-    return ct;
-}
-
-PyObject * Document::getPyObject(void)
-{
-    return Py::new_reference_to(DocumentPythonObject);
-}
-
-std::vector<App::DocumentObject*> Document::getRootObjects() const
-{
-    std::vector < App::DocumentObject* > ret;
-
-    for (auto objectIt : d->objectArray) {
-        if (objectIt->getInList().empty())
-            ret.push_back(objectIt);
-    }
-
-    return ret;
-}
-
-void DocumentP::findAllPathsAt(const std::vector <Node> &all_nodes, size_t id,
-                                std::vector <Path> &all_paths, Path tmp)
-{
-    if (std::find(tmp.begin(), tmp.end(), id) != tmp.end()) {
-        Path tmp2(tmp);
-        tmp2.push_back(id);
-        all_paths.push_back(tmp2);
-        return; // a cycle
-    }
-
-    tmp.push_back(id);
-    if (all_nodes[id].empty()) {
-        all_paths.push_back(tmp);
-        return;
-    }
-
-    for (size_t i=0; i < all_nodes[id].size(); i++) {
-        Path tmp2(tmp);
-        findAllPathsAt(all_nodes, all_nodes[id][i], all_paths, tmp2);
-    }
-}
-
-std::vector<std::list<App::DocumentObject*> >
-Document::getPathsByOutList(const App::DocumentObject* from, const App::DocumentObject* to) const
-{
-    std::map<const DocumentObject*, size_t> indexMap;
-    for (size_t i=0; i<d->objectArray.size(); ++i) {
-        indexMap[d->objectArray[i]] = i;
-    }
-
-    std::vector <Node> all_nodes(d->objectArray.size());
-    for (size_t i=0; i<d->objectArray.size(); ++i) {
-        DocumentObject* obj = d->objectArray[i];
-        std::vector<DocumentObject*> outList = obj->getOutList();
-        for (auto it : outList) {
-            all_nodes[i].push_back(indexMap[it]);
-        }
-    }
-
-    std::vector<std::list<App::DocumentObject*> > array;
-    if (from == to)
-        return array;
-
-    size_t index_from = indexMap[from];
-    size_t index_to = indexMap[to];
-    Path tmp;
-    std::vector<Path> all_paths;
-    DocumentP::findAllPathsAt(all_nodes, index_from, all_paths, tmp);
-
-    for (std::vector<Path>::iterator it = all_paths.begin(); it != all_paths.end(); ++it) {
-        Path::iterator jt = std::find(it->begin(), it->end(), index_to);
-        if (jt != it->end()) {
-            std::list<App::DocumentObject*> path;
-            for (Path::iterator kt = it->begin(); kt != jt; ++kt) {
-                path.push_back(d->objectArray[*kt]);
-            }
-
-            path.push_back(d->objectArray[*jt]);
-            array.push_back(path);
-        }
-    }
-
-    // remove duplicates
-    std::sort(array.begin(), array.end());
-    array.erase(std::unique(array.begin(), array.end()), array.end());
-
-    return array;
-}
-
-bool Document::mustExecute() const
-{
-    if(PropertyXLink::hasXLink(this)) {
-        bool touched = false;
-        _buildDependencyList(d->objectArray,false,0,0,0,&touched);
-        return touched;
-    }
-
-    for (std::vector<DocumentObject*>::const_iterator It = d->objectArray.begin();It != d->objectArray.end();++It)
-        if ((*It)->isTouched() || (*It)->mustExecute()==1)
-            return true;
-    return false;
-}
-
+/***************************************************************************
+ *   Copyright (c) Jürgen Riegel          (juergen.riegel@web.de) 2002     *
+ *                                                                         *
+ *   This file is part of the FreeCAD CAx development system.              *
+ *                                                                         *
+ *   This library is free software; you can redistribute it and/or         *
+ *   modify it under the terms of the GNU Library General Public           *
+ *   License as published by the Free Software Foundation; either          *
+ *   version 2 of the License, or (at your option) any later version.      *
+ *                                                                         *
+ *   This library  is distributed in the hope that it will be useful,      *
+ *   but WITHOUT ANY WARRANTY; without even the implied warranty of        *
+ *   MERCHANTABILITY or FITNESS FOR A PARTICULAR PURPOSE.  See the         *
+ *   GNU Library General Public License for more details.                  *
+ *                                                                         *
+ *   You should have received a copy of the GNU Library General Public     *
+ *   License along with this library; see the file COPYING.LIB. If not,    *
+ *   write to the Free Software Foundation, Inc., 59 Temple Place,         *
+ *   Suite 330, Boston, MA  02111-1307, USA                                *
+ *                                                                         *
+ ***************************************************************************/
+
+
+/*! \namespace App \class App::Document
+This is besides the Application class the most important class in FreeCAD
+It contains all the data of the opened, saved or newly created FreeCAD Document.
+The Document manage the Undo and Redo mechanism and the linking of documents.
+
+Note: the documents are not free objects. They are completely handled by the
+App::Application. Only the Application can Open or destroy a document.
+
+\section Exception Exception handling
+As the document is the main data structure of FreeCAD we have to take a close
+look on how Exceptions affect the integrity of the App::Document.
+
+\section UndoRedo Undo Redo an Transactions
+Undo Redo handling is one of the major mechanism of an document in terms of
+user friendliness and speed (no one will wait for Undo too long).
+
+\section Dependency Graph and dependency handling
+The FreeCAD document handles the dependencies of its DocumentObjects with
+an adjacence list. This gives the opportunity to calculate the shortest
+recompute path. Also enables more complicated dependencies beyond trees.
+
+
+@see App::Application
+@see App::DocumentObject
+*/
+
+
+
+#include "PreCompiled.h"
+
+#ifndef _PreComp_
+# include <algorithm>
+# include <sstream>
+# include <climits>
+# include <bitset>
+# include <random>
+#endif
+
+#include <boost/algorithm/string.hpp>
+
+#include <boost/graph/adjacency_list.hpp>
+#include <boost/graph/subgraph.hpp>
+#include <boost/graph/graphviz.hpp>
+#include <boost/graph/strong_components.hpp>
+
+#ifdef USE_OLD_DAG
+#include <boost/graph/topological_sort.hpp>
+#include <boost/graph/depth_first_search.hpp>
+#include <boost/graph/dijkstra_shortest_paths.hpp>
+#include <boost/graph/visitors.hpp>
+#endif //USE_OLD_DAG
+
+#include <boost/bind.hpp>
+#include <boost/regex.hpp>
+#include <unordered_set>
+#include <unordered_map>
+#include <random>
+
+#include <QCoreApplication>
+#include <QCryptographicHash>
+
+#include "Document.h"
+#include "Application.h"
+#include "DocumentObject.h"
+#include "MergeDocuments.h"
+#include <App/DocumentPy.h>
+
+#include <Base/Console.h>
+#include <Base/Exception.h>
+#include <Base/FileInfo.h>
+#include <Base/TimeInfo.h>
+#include <Base/Interpreter.h>
+#include <Base/Reader.h>
+#include <Base/Writer.h>
+#include <Base/Stream.h>
+#include <Base/FileInfo.h>
+#include <Base/Tools.h>
+#include <Base/Uuid.h>
+#include <Base/Sequencer.h>
+
+#ifdef _MSC_VER
+#include <zipios++/zipios-config.h>
+#endif
+#include <zipios++/zipfile.h>
+#include <zipios++/zipinputstream.h>
+#include <zipios++/zipoutputstream.h>
+#include <zipios++/meta-iostreams.h>
+
+#include "Application.h"
+#include "Transactions.h"
+#include "GeoFeatureGroupExtension.h"
+#include "Origin.h"
+#include "OriginGroupExtension.h"
+#include "Link.h"
+#include "GeoFeature.h"
+
+FC_LOG_LEVEL_INIT("App", true, true, true);
+
+using Base::Console;
+using Base::streq;
+using Base::Writer;
+using namespace App;
+using namespace std;
+using namespace boost;
+using namespace zipios;
+
+#if FC_DEBUG
+#  define FC_LOGFEATUREUPDATE
+#endif
+
+// typedef boost::property<boost::vertex_root_t, DocumentObject* > VertexProperty;
+typedef boost::adjacency_list <
+boost::vecS,           // class OutEdgeListS  : a Sequence or an AssociativeContainer
+boost::vecS,           // class VertexListS   : a Sequence or a RandomAccessContainer
+boost::directedS,      // class DirectedS     : This is a directed graph
+boost::no_property,    // class VertexProperty:
+boost::no_property,    // class EdgeProperty:
+boost::no_property,    // class GraphProperty:
+boost::listS           // class EdgeListS:
+> DependencyList;
+typedef boost::graph_traits<DependencyList> Traits;
+typedef Traits::vertex_descriptor Vertex;
+typedef Traits::edge_descriptor Edge;
+typedef std::vector <size_t> Node;
+typedef std::vector <size_t> Path;
+
+namespace App {
+
+static bool _IsRestoring;
+static bool _IsRelabeling;
+// Pimpl class
+struct DocumentP
+{
+    // Array to preserve the creation order of created objects
+    std::vector<DocumentObject*> objectArray;
+    std::unordered_set<App::DocumentObject*> touchedObjs;
+    std::unordered_map<std::string,DocumentObject*> objectMap;
+    std::unordered_map<long,DocumentObject*> objectIdMap;
+    std::unordered_map<std::string, bool> partialLoadObjects;
+    long lastObjectId;
+    DocumentObject* activeObject;
+    Transaction *activeUndoTransaction;
+    int iTransactionMode;
+    bool rollback;
+    bool undoing; ///< document in the middle of undo or redo
+    std::bitset<32> StatusBits;
+    int iUndoMode;
+    unsigned int UndoMemSize;
+    unsigned int UndoMaxStackSize;
+#ifdef USE_OLD_DAG
+    DependencyList DepList;
+    std::map<DocumentObject*,Vertex> VertexObjectList;
+    std::map<Vertex,DocumentObject*> vertexMap;
+#endif //USE_OLD_DAG
+    std::multimap<const App::DocumentObject*, 
+        std::unique_ptr<App::DocumentObjectExecReturn> > _RecomputeLog;
+
+    DocumentP() {
+        static std::random_device _RD;
+        static std::mt19937 _RGEN(_RD());
+        static std::uniform_int_distribution<> _RDIST(0,5000);
+        // Set some random offset to reduce likelihood of ID collison when
+        // copying shape from other document. It is probably better to randomize
+        // on each object ID.
+        lastObjectId = _RDIST(_RGEN); 
+        activeObject = 0;
+        activeUndoTransaction = 0;
+        iTransactionMode = 0;
+        rollback = false;
+        undoing = false;
+        StatusBits.set((size_t)Document::Closable, true);
+        StatusBits.set((size_t)Document::KeepTrailingDigits, true);
+        StatusBits.set((size_t)Document::Restoring, false);
+        iUndoMode = 0;
+        UndoMemSize = 0;
+        UndoMaxStackSize = 20;
+    }
+
+    void addRecomputeLog(const char *why, App::DocumentObject *obj) {
+        addRecomputeLog(new DocumentObjectExecReturn(why,obj));
+    }
+
+    void addRecomputeLog(const std::string &why, App::DocumentObject *obj) {
+        addRecomputeLog(new DocumentObjectExecReturn(why,obj));
+    }
+
+    void addRecomputeLog(DocumentObjectExecReturn *returnCode) {
+        if(!returnCode->Which) {
+            delete returnCode;
+            return;
+        }
+        _RecomputeLog.emplace(returnCode->Which, std::unique_ptr<DocumentObjectExecReturn>(returnCode));
+        returnCode->Which->setStatus(ObjectStatus::Error,true);
+    }
+
+    void clearRecomputeLog(const App::DocumentObject *obj=0) {
+        if(!obj)
+            _RecomputeLog.clear();
+        else
+            _RecomputeLog.erase(obj);
+    }
+
+    const char *findRecomputeLog(const App::DocumentObject *obj) {
+        auto range = _RecomputeLog.equal_range(obj);
+        if(range.first == range.second)
+            return 0;
+        return (--range.second)->second->Why.c_str();
+    }
+
+    static
+    void findAllPathsAt(const std::vector <Node> &all_nodes, size_t id,
+                        std::vector <Path> &all_paths, Path tmp);
+    std::vector<App::DocumentObject*>
+    topologicalSort(const std::vector<App::DocumentObject*>& objects) const;
+    std::vector<App::DocumentObject*>
+    static partialTopologicalSort(const std::vector<App::DocumentObject*>& objects);
+};
+
+} // namespace App
+
+PROPERTY_SOURCE(App::Document, App::PropertyContainer)
+
+bool Document::testStatus(Status pos) const
+{
+    return d->StatusBits.test((size_t)pos);
+}
+
+void Document::setStatus(Status pos, bool on)
+{
+    d->StatusBits.set((size_t)pos, on);
+}
+
+void Document::writeDependencyGraphViz(std::ostream &out)
+{
+    //  // caching vertex to DocObject
+    //std::map<Vertex,DocumentObject*> VertexMap;
+    //for(std::map<DocumentObject*,Vertex>::const_iterator It1= _DepConMap.begin();It1 != _DepConMap.end(); ++It1)
+    //  VertexMap[It1->second] = It1->first;
+
+    out << "digraph G {" << endl;
+    out << "\tordering=out;" << endl;
+    out << "\tnode [shape = box];" << endl;
+
+    for (auto It = d->objectMap.begin(); It != d->objectMap.end();++It) {
+        out << "\t" << It->first << ";" <<endl;
+        std::vector<DocumentObject*> OutList = It->second->getOutList();
+        for (std::vector<DocumentObject*>::const_iterator It2=OutList.begin();It2!=OutList.end();++It2)
+            if (*It2)
+                out << "\t" << It->first << "->" << (*It2)->getNameInDocument() << ";" <<endl;
+    }
+
+    /*
+    graph_traits<DependencyList>::edge_iterator ei, ei_end;
+    for (tie(ei,ei_end) = edges(_DepList); ei != ei_end; ++ei)
+      out << "\t"
+          << VertexMap[source(*ei, _DepList)]->getNameInDocument()
+          << " -> "
+          << VertexMap[target(*ei, _DepList)]->getNameInDocument()
+          << ";" << endl;
+    */
+    out << "}" << endl;
+}
+
+void Document::exportGraphviz(std::ostream& out) const
+{
+    /* Typedefs for a graph with graphviz attributes */
+    typedef std::map<std::string, std::string> GraphvizAttributes;
+    typedef boost::subgraph< adjacency_list<vecS, vecS, directedS,
+            property<vertex_attribute_t, GraphvizAttributes>,
+            property<edge_index_t, int, property<edge_attribute_t, GraphvizAttributes> >,
+            property<graph_name_t, std::string,
+            property<graph_graph_attribute_t,  GraphvizAttributes,
+            property<graph_vertex_attribute_t, GraphvizAttributes,
+            property<graph_edge_attribute_t,   GraphvizAttributes>
+            > > > > > Graph;
+
+    /**
+     * @brief The GraphCreator class
+     *
+     * This class creates the dependency graph for a document.
+     *
+     */
+
+    class GraphCreator {
+    public:
+
+        GraphCreator(struct DocumentP* _d) : d(_d), vertex_no(0), seed(std::random_device()()), distribution(0,255) {
+            build();
+        }
+
+        const Graph & getGraph() const { return DepList; }
+
+    private:
+
+        void build() {
+            // Set attribute(s) for main graph
+            get_property(DepList, graph_graph_attribute)["compound"] = "true";
+
+            addSubgraphs();
+            buildAdjacencyList();
+            addEdges();
+            markCycles();
+            markOutOfScopeLinks();
+        }
+
+        /**
+         * @brief getId returns a canonical string for a DocumentObject.
+         * @param docObj Document object to get an ID from
+         * @return A string
+         */
+
+        std::string getId(const DocumentObject * docObj) {
+            return std::string((docObj)->getDocument()->getName()) + "#" + docObj->getNameInDocument();
+        }
+
+        /**
+         * @brief getId returns a canonical string for an ObjectIdentifier;
+         * @param path
+         * @return A string
+         */
+
+        std::string getId(const ObjectIdentifier & path) {
+            DocumentObject * docObj = path.getDocumentObject();
+            if (!docObj)
+                return std::string();
+
+            return std::string((docObj)->getDocument()->getName()) + "#" + docObj->getNameInDocument() + "." + path.getPropertyName() + path.getSubPathStr();
+        }
+
+        std::string getClusterName(const DocumentObject * docObj) const {
+            return std::string("cluster") + docObj->getNameInDocument();
+        }
+
+        void setGraphLabel(Graph& g, const DocumentObject* obj) const {
+            std::string name(obj->getNameInDocument());
+            std::string label(obj->Label.getValue());
+            if (name == label)
+                get_property(g, graph_graph_attribute)["label"] = name;
+            else
+                get_property(g, graph_graph_attribute)["label"] = name + "&#92;n(" + label + ")";
+        }
+
+        /**
+         * @brief setGraphAttributes Set graph attributes on a subgraph for a DocumentObject node.
+         * @param obj DocumentObject
+         */
+
+        void setGraphAttributes(const DocumentObject * obj) {
+            assert(GraphList.find(obj) != GraphList.end());
+            get_property(*GraphList[obj], graph_name) = getClusterName(obj);
+
+            get_property(*GraphList[obj], graph_graph_attribute)["bgcolor"] = "#e0e0e0";
+
+            get_property(*GraphList[obj], graph_graph_attribute)["style"] = "rounded,filled";
+            setGraphLabel(*GraphList[obj], obj);
+        }
+
+        /**
+         * @brief setPropertyVertexAttributes Set vertex attributes for a Property node in a graph.
+         * @param g Graph
+         * @param vertex Property node
+         * @param name Name of node
+         */
+
+        void setPropertyVertexAttributes(Graph & g, Vertex vertex, const std::string & name) {
+            get(vertex_attribute, g)[vertex]["label"] = name;
+            get(vertex_attribute, g)[vertex]["shape"] = "box";
+            get(vertex_attribute, g)[vertex]["style"] = "dashed";
+            get(vertex_attribute, g)[vertex]["fontsize"] = "8pt";
+        }
+
+        /**
+         * @brief addExpressionSubgraphIfNeeded Add a subgraph to the main graph if it is needed, i.e. there are defined at least one
+         * expression in the document object, or other objects are referencing properties in it.
+         * @param obj DocumentObject to assess.
+         * @param CSSubgraphs Boolean if the GeoFeatureGroups are created as subgraphs
+         */
+
+        void addExpressionSubgraphIfNeeded(DocumentObject * obj, bool CSsubgraphs) {
+
+            auto expressions = obj->ExpressionEngine.getExpressions();
+
+            if (!expressions.empty()) {
+
+                Graph* graph = nullptr;
+                graph = &DepList;
+                if (CSsubgraphs) {
+                    auto group = GeoFeatureGroupExtension::getGroupOfObject(obj);
+                    if (group) {
+                        auto it = GraphList.find(group);
+                        if (it != GraphList.end())
+                            graph = it->second;
+                    }
+                }
+
+                // If documentObject has an expression, create a subgraph for it
+                if (graph && !GraphList[obj]) {
+                    GraphList[obj] = &graph->create_subgraph();
+                    setGraphAttributes(obj);
+                }
+
+                // Create subgraphs for all documentobjects that it depends on; it will depend on some property there
+                auto i = expressions.begin();
+                while (i != expressions.end()) {
+                    std::set<ObjectIdentifier> deps;
+
+                    i->second->getIdentifiers(deps);
+
+                    std::set<ObjectIdentifier>::const_iterator j = deps.begin();
+                    while (j != deps.end()) {
+                        DocumentObject * o = j->getDocumentObject();
+
+                        // Doesn't exist already?
+                        if (o && !GraphList[o]) {
+
+                            if (CSsubgraphs) {
+                                auto group = GeoFeatureGroupExtension::getGroupOfObject(o);
+                                auto graph2 = group ? GraphList[group] : &DepList;
+                                if (graph2) {
+                                    GraphList[o] = &graph2->create_subgraph();
+                                    setGraphAttributes(o);
+                                }
+                            }
+                            else if (graph) {
+                                GraphList[o] = &graph->create_subgraph();
+                                setGraphAttributes(o);
+                            }
+
+                        }
+                        ++j;
+                    }
+                    ++i;
+                }
+            }
+        }
+
+        /**
+         * @brief add Add @docObj to the graph, including all expressions (and dependencies) it includes.
+         * @param docObj The document object to add.
+         * @param name Name of node.
+         */
+
+        void add(DocumentObject * docObj, const std::string & name, const std::string & label, bool CSSubgraphs) {
+
+            //don't add objects twice
+            if(std::find(objects.begin(), objects.end(), docObj) != objects.end())
+                return;
+
+            //find the correct graph to add the vertex to. Check first expression graphs, afterwards
+            //the parent CS and origin graphs
+            Graph * sgraph = GraphList[docObj];
+            if(CSSubgraphs) {
+                if(!sgraph) {
+                    auto group = GeoFeatureGroupExtension::getGroupOfObject(docObj);
+                    if(group) {
+                        if(docObj->isDerivedFrom(App::OriginFeature::getClassTypeId()))
+                            sgraph = GraphList[group->getExtensionByType<OriginGroupExtension>()->Origin.getValue()];
+                        else
+                            sgraph = GraphList[group];
+                    }
+                }
+                if(!sgraph) {
+                    if(docObj->isDerivedFrom(OriginFeature::getClassTypeId()))
+                        sgraph = GraphList[static_cast<OriginFeature*>(docObj)->getOrigin()];
+                }
+            }
+            if(!sgraph)
+                sgraph = &DepList;
+
+            // Keep a list of all added document objects.
+            objects.insert(docObj);
+
+            // Add vertex to graph. Track global and local index
+            LocalVertexList[getId(docObj)] = add_vertex(*sgraph);
+            GlobalVertexList[getId(docObj)] = vertex_no++;
+
+            // If node is in main graph, style it with rounded corners. If not, make it invisible.
+            if (!GraphList[docObj]) {
+                get(vertex_attribute, *sgraph)[LocalVertexList[getId(docObj)]]["style"] = "filled";
+                get(vertex_attribute, *sgraph)[LocalVertexList[getId(docObj)]]["shape"] = "Mrecord";
+                // Set node label
+                if (name == label)
+                    get(vertex_attribute, *sgraph)[LocalVertexList[getId(docObj)]]["label"] = name;
+                else
+                    get(vertex_attribute, *sgraph)[LocalVertexList[getId(docObj)]]["label"] = name + "&#92;n(" + label + ")";
+            }
+            else {
+                get(vertex_attribute, *sgraph)[LocalVertexList[getId(docObj)]]["style"] = "invis";
+                get(vertex_attribute, *sgraph)[LocalVertexList[getId(docObj)]]["fixedsize"] = "true";
+                get(vertex_attribute, *sgraph)[LocalVertexList[getId(docObj)]]["width"] = "0";
+                get(vertex_attribute, *sgraph)[LocalVertexList[getId(docObj)]]["height"] = "0";
+            }
+
+            // Add expressions and its dependencies
+            auto expressions = docObj->ExpressionEngine.getExpressions();
+            auto i = expressions.begin();
+
+            // Add nodes for each property that has an expression attached to it
+            while (i != expressions.end()) {
+                std::map<std::string, Vertex>::const_iterator k = GlobalVertexList.find(getId(i->first));
+                if (k == GlobalVertexList.end()) {
+                    int vid = LocalVertexList[getId(i->first)] = add_vertex(*sgraph);
+                    GlobalVertexList[getId(i->first)] = vertex_no++;
+                    setPropertyVertexAttributes(*sgraph, vid, i->first.toString());
+                }
+
+                ++i;
+            }
+
+            // Add all dependencies
+            i = expressions.begin();
+            while (i != expressions.end()) {
+
+                // Get dependencies
+                std::set<ObjectIdentifier> deps;
+                i->second->getIdentifiers(deps);
+
+                // Create subgraphs for all documentobjects that it depends on; it will depend on some property there
+                std::set<ObjectIdentifier>::const_iterator j = deps.begin();
+                while (j != deps.end()) {
+                    DocumentObject * depObjDoc = j->getDocumentObject();
+                    std::map<std::string, Vertex>::const_iterator k = GlobalVertexList.find(getId(*j));
+
+                    if (k == GlobalVertexList.end()) {
+                        Graph * depSgraph = GraphList[depObjDoc] ? GraphList[depObjDoc] : &DepList;
+
+                        LocalVertexList[getId(*j)] = add_vertex(*depSgraph);
+                        GlobalVertexList[getId(*j)] = vertex_no++;
+                        setPropertyVertexAttributes(*depSgraph, LocalVertexList[getId(*j)], j->getPropertyName() + j->getSubPathStr());
+                    }
+
+                    ++j;
+                }
+                ++i;
+            }
+        }
+
+        void recursiveCSSubgraphs(DocumentObject* cs, DocumentObject* parent) {
+
+            auto graph = parent ? GraphList[parent] : &DepList;
+            // check if the value for the key 'parent' is null
+            if (!graph)
+                return;
+            auto& sub = graph->create_subgraph();
+            GraphList[cs] = &sub;
+            get_property(sub, graph_name) = getClusterName(cs);
+
+            //build random color string
+            std::stringstream stream;
+            stream << "#" << std::setfill('0') << std::setw(2)<< std::hex << distribution(seed)
+                   << std::setfill('0') << std::setw(2)<< std::hex << distribution(seed)
+                   << std::setfill('0') << std::setw(2)<< std::hex << distribution(seed) << 80;
+            std::string result(stream.str());
+
+            get_property(sub, graph_graph_attribute)["bgcolor"] = result;
+            get_property(sub, graph_graph_attribute)["style"] = "rounded,filled";
+            setGraphLabel(sub, cs);
+
+            for(auto obj : cs->getOutList()) {
+                if (obj->hasExtension(GeoFeatureGroupExtension::getExtensionClassTypeId())) {
+                    // in case of dependencies loops check if obj is already part of the
+                    // map to avoid infinite recursions
+                    auto it = GraphList.find(obj);
+                    if (it == GraphList.end())
+                        recursiveCSSubgraphs(obj, cs);
+                }
+            }
+
+            //setup the origin if available
+            if(cs->hasExtension(App::OriginGroupExtension::getExtensionClassTypeId())) {
+                auto origin = cs->getExtensionByType<OriginGroupExtension>()->Origin.getValue();
+                if (!origin) {
+                    std::cerr << "Origin feature not found" << std::endl;
+                    return;
+                }
+                auto& osub = sub.create_subgraph();
+                GraphList[origin] = &osub;
+                get_property(osub, graph_name) = getClusterName(origin);
+                get_property(osub, graph_graph_attribute)["bgcolor"] = "none";
+                setGraphLabel(osub, origin);
+            }
+        }
+
+        void addSubgraphs() {
+
+            ParameterGrp::handle depGrp = App::GetApplication().GetParameterGroupByPath("User parameter:BaseApp/Preferences/DependencyGraph");
+            bool CSSubgraphs = depGrp->GetBool("GeoFeatureSubgraphs", true);
+
+            if(CSSubgraphs) {
+                //first build up the coordinate system subgraphs
+                for (auto objectIt : d->objectArray) {
+                    // do not require an empty inlist (#0003465: Groups breaking dependency graph)
+                    if (objectIt->hasExtension(GeoFeatureGroupExtension::getExtensionClassTypeId()))
+                        recursiveCSSubgraphs(objectIt, nullptr);
+                }
+            }
+
+            // Internal document objects
+            for (auto It = d->objectMap.begin(); It != d->objectMap.end();++It)
+                addExpressionSubgraphIfNeeded(It->second, CSSubgraphs);
+
+            // Add external document objects
+            for (auto It = d->objectMap.begin(); It != d->objectMap.end();++It) {
+                std::vector<DocumentObject*> OutList = It->second->getOutList();
+                for (std::vector<DocumentObject*>::const_iterator It2=OutList.begin();It2!=OutList.end();++It2) {
+                    if (*It2) {
+                        std::map<std::string,Vertex>::const_iterator item = GlobalVertexList.find(getId(*It2));
+
+                        if (item == GlobalVertexList.end())
+                            addExpressionSubgraphIfNeeded(*It2, CSSubgraphs);
+                    }
+                }
+            }
+
+        }
+
+        // Filling up the adjacency List
+        void buildAdjacencyList() {
+
+            ParameterGrp::handle depGrp = App::GetApplication().GetParameterGroupByPath("User parameter:BaseApp/Preferences/DependencyGraph");
+            bool CSSubgraphs = depGrp->GetBool("GeoFeatureSubgraphs", true);
+
+            // Add internal document objects
+            for (auto It = d->objectMap.begin(); It != d->objectMap.end();++It)
+                add(It->second, It->second->getNameInDocument(), It->second->Label.getValue(), CSSubgraphs);
+
+            // Add external document objects
+            for (auto It = d->objectMap.begin(); It != d->objectMap.end();++It) {
+                std::vector<DocumentObject*> OutList = It->second->getOutList();
+                for (std::vector<DocumentObject*>::const_iterator It2=OutList.begin();It2!=OutList.end();++It2) {
+                    if (*It2) {
+                        std::map<std::string,Vertex>::const_iterator item = GlobalVertexList.find(getId(*It2));
+
+                        if (item == GlobalVertexList.end())
+                            add(*It2,
+                                std::string((*It2)->getDocument()->getName()) + "#" + (*It2)->getNameInDocument(),
+                                std::string((*It2)->getDocument()->getName()) + "#" + (*It2)->Label.getValue(),
+                                CSSubgraphs);
+                    }
+                }
+            }
+        }
+
+        void addEdges() {
+            // Get edge properties for main graph
+            const boost::property_map<Graph, boost::edge_attribute_t>::type& edgeAttrMap = boost::get(boost::edge_attribute, DepList);
+
+            // Track edges between document objects connected by expression dependencies
+            std::set<std::pair<const DocumentObject*, const DocumentObject*> > existingEdges;
+
+            // Add edges between properties
+            std::set<const DocumentObject*>::const_iterator j = objects.begin();
+            while (j != objects.end()) {
+                const DocumentObject * docObj = *j;
+
+                // Add expressions and its dependencies
+                auto expressions = docObj->ExpressionEngine.getExpressions();
+                auto i = expressions.begin();
+
+                while (i != expressions.end()) {
+                    std::set<ObjectIdentifier> deps;
+                    i->second->getIdentifiers(deps);
+
+                    // Create subgraphs for all documentobjects that it depends on; it will depend on some property there
+                    std::set<ObjectIdentifier>::const_iterator k = deps.begin();
+                    while (k != deps.end()) {
+                        DocumentObject * depObjDoc = k->getDocumentObject();
+                        Edge edge;
+                        bool inserted;
+
+                        tie(edge, inserted) = add_edge(GlobalVertexList[getId(i->first)], GlobalVertexList[getId(*k)], DepList);
+
+                        // Add this edge to the set of all expression generated edges
+                        existingEdges.insert(std::make_pair(docObj, depObjDoc));
+
+                        // Edges between properties should be a bit smaller, and dashed
+                        edgeAttrMap[edge]["arrowsize"] = "0.5";
+                        edgeAttrMap[edge]["style"] = "dashed";
+                        ++k;
+                    }
+                    ++i;
+                }
+                ++j;
+            }
+
+            ParameterGrp::handle depGrp = App::GetApplication().GetParameterGroupByPath("User parameter:BaseApp/Preferences/DependencyGraph");
+            bool omitGeoFeatureGroups = depGrp->GetBool("GeoFeatureSubgraphs", true);
+
+            // Add edges between document objects
+            for (auto It = d->objectMap.begin(); It != d->objectMap.end();++It) {
+
+                if(omitGeoFeatureGroups) {
+                    //coordinate systems are represented by subgraphs
+                    if(It->second->hasExtension(GeoFeatureGroupExtension::getExtensionClassTypeId()))
+                        continue;
+
+                    //as well as origins
+                    if(It->second->isDerivedFrom(Origin::getClassTypeId()))
+                        continue;
+                }
+
+                std::map<DocumentObject*, int> dups;
+                std::vector<DocumentObject*> OutList = It->second->getOutList();
+                const DocumentObject * docObj = It->second;
+
+                for (std::vector<DocumentObject*>::const_iterator It2=OutList.begin();It2!=OutList.end();++It2) {
+                    if (*It2) {
+
+                        // Count duplicate edges
+                        bool inserted = edge(GlobalVertexList[getId(docObj)], GlobalVertexList[getId(*It2)], DepList).second;
+                        if (inserted) {
+                            dups[*It2]++;
+                            continue;
+                        }
+
+                        // Skip edge if an expression edge already exists
+                        if (existingEdges.find(std::make_pair(docObj, *It2)) != existingEdges.end())
+                            continue;
+
+                        // Add edge
+
+                        Edge edge;
+
+                        tie(edge, inserted) = add_edge(GlobalVertexList[getId(docObj)], GlobalVertexList[getId(*It2)], DepList);
+
+                        // Set properties to make arrows go between subgraphs if needed
+                        if (GraphList[docObj])
+                            edgeAttrMap[edge]["ltail"] = getClusterName(docObj);
+                        if (GraphList[*It2])
+                            edgeAttrMap[edge]["lhead"] = getClusterName(*It2);
+                    }
+                }
+
+                // Set labels for duplicate edges
+                for (std::map<DocumentObject*, int>::const_iterator It2 = dups.begin(); It2 != dups.end(); ++It2) {
+                    Edge e(edge(GlobalVertexList[getId(It->second)], GlobalVertexList[getId(It2->first)], DepList).first);
+                    std::stringstream s;
+                    s << " " << (It2->second + 1) << "x";
+                    edgeAttrMap[e]["label"] = s.str();
+                }
+
+            }
+
+        }
+
+        typedef std::unordered_multimap<Vertex, Edge> EdgeMap;
+
+        void removeEdges(EdgeMap & in_edges,
+                         EdgeMap & out_edges,
+                         std::pair<EdgeMap::iterator, EdgeMap::iterator > i_pair,
+                         std::function<Vertex (const Edge&)> select_vertex) {
+            auto i = i_pair.first;
+
+            while (i != i_pair.second) {
+                // Remove from in edges in other nodes
+                auto in_i_pair = in_edges.equal_range(select_vertex(i->second));
+                auto in_i = in_i_pair.first;
+
+                while (in_i != in_i_pair.second) {
+                    if (in_i->second == i->second)
+                        in_i = in_edges.erase(in_i);
+                    else
+                        ++in_i;
+                }
+
+                // Remove node from out_edges
+                i = out_edges.erase(i);
+            }
+        }
+
+        void markCycles() {
+            bool changed = true;
+            std::unordered_set<Vertex> in_use;
+            EdgeMap in_edges;
+            EdgeMap out_edges;
+
+            // Add all vertices to the in_use set
+            graph_traits<Graph>::vertex_iterator vi, vi_end;
+            tie(vi, vi_end) = vertices(DepList);
+            for (; vi != vi_end; ++vi)
+                in_use.insert(*vi);
+
+            // Add all edges to the in_edges and out_edges multimaps
+            graph_traits<Graph>::edge_iterator ei, ei_end;
+            tie(ei, ei_end) = edges(DepList);
+            for (; ei != ei_end; ++ei) {
+                in_edges.insert(std::make_pair<Vertex, Edge>(target(*ei, DepList), *ei));
+                out_edges.insert(std::make_pair<Vertex, Edge>(source(*ei, DepList), *ei));
+            }
+
+            // Go through dependency graph and remove nodes with either no input or output
+            // A normal DAG without any cycles will get all its edges removed.
+            // If one or more cycles exist in the graph, there will remain nodes with
+            // both in and out edges.
+
+            while (changed) {
+                auto uvi = in_use.begin();
+                auto uvi_end = in_use.end();
+
+                // Flag that no changes has occurred so far. If the loop goes through
+                // without this flag being set to true, we are done.
+                changed = false;
+
+                while (uvi != uvi_end) {
+                    auto i_in_deg_pair = in_edges.equal_range(*uvi);
+                    auto i_out_deg_pair = out_edges.equal_range(*uvi);
+
+                    if (i_in_deg_pair.first == in_edges.end() && i_out_deg_pair.first == out_edges.end()) {
+                        uvi = in_use.erase(uvi);
+                        continue;
+                    }
+
+                    // Remove out edges of nodes that don't have a single edge in
+                    if (i_in_deg_pair.first == in_edges.end()) {
+                        removeEdges(in_edges, out_edges, i_out_deg_pair, [&](Edge e) { return target(e, DepList); });
+                        changed = true;
+                        i_out_deg_pair = out_edges.equal_range(*uvi);
+                    }
+
+                    // Remove in edges of nodes that don't have a single edge out
+                    if (i_out_deg_pair.first == out_edges.end()) {
+                        removeEdges(out_edges, in_edges, i_in_deg_pair, [&](Edge e) { return source(e, DepList); });
+                        changed = true;
+                    }
+
+                    ++uvi;
+                }
+            }
+
+            // Update colors in graph
+            const boost::property_map<Graph, boost::edge_attribute_t>::type& edgeAttrMap = boost::get(boost::edge_attribute, DepList);
+            for (auto ei = out_edges.begin(), ei_end = out_edges.end(); ei != ei_end; ++ei)
+                edgeAttrMap[ei->second]["color"] = "red";
+        }
+
+        void markOutOfScopeLinks() {
+            const boost::property_map<Graph, boost::edge_attribute_t>::type& edgeAttrMap = boost::get(boost::edge_attribute, DepList);
+
+            for( auto obj : objects) {
+
+                std::vector<App::DocumentObject*> invalids;
+                GeoFeatureGroupExtension::getInvalidLinkObjects(obj, invalids);
+                //isLinkValid returns true for non-link properties
+                for(auto linkedObj : invalids) {
+
+                    auto res = edge(GlobalVertexList[getId(obj)], GlobalVertexList[getId(linkedObj)], DepList);
+                    if(res.second)
+                        edgeAttrMap[res.first]["color"] = "red";
+                }
+            }
+        }
+
+        const struct DocumentP* d;
+        Graph DepList;
+        int vertex_no;
+        std::map<std::string, Vertex> LocalVertexList;
+        std::map<std::string, Vertex> GlobalVertexList;
+        std::set<const DocumentObject*> objects;
+        std::map<const DocumentObject*, Graph*> GraphList;
+        //random color generation
+        std::mt19937 seed;
+        std::uniform_int_distribution<int> distribution;
+    };
+
+    GraphCreator g(d);
+
+    boost::write_graphviz(out, g.getGraph());
+}
+
+//bool _has_cycle_dfs(const DependencyList & g, vertex_t u, default_color_type * color)
+//{
+//  color[u] = gray_color;
+//  graph_traits < DependencyList >::adjacency_iterator vi, vi_end;
+//  for (tie(vi, vi_end) = adjacent_vertices(u, g); vi != vi_end; ++vi)
+//    if (color[*vi] == white_color)
+//      if (has_cycle_dfs(g, *vi, color))
+//        return true;            // cycle detected, return immediately
+//      else if (color[*vi] == gray_color)        // *vi is an ancestor!
+//        return true;
+//  color[u] = black_color;
+//  return false;
+//}
+
+bool Document::checkOnCycle(void)
+{/*
+  std::vector < default_color_type > color(num_vertices(_DepList), white_color);
+  graph_traits < DependencyList >::vertex_iterator vi, vi_end;
+  for (tie(vi, vi_end) = vertices(_DepList); vi != vi_end; ++vi)
+    if (color[*vi] == white_color)
+      if (_has_cycle_dfs(_DepList, *vi, &color[0]))
+        return true; */
+    return false;
+}
+
+bool Document::undo(int id)
+{
+    if (d->iUndoMode) {
+        if(id) {
+            auto it = mUndoMap.find(id);
+            if(it == mUndoMap.end())
+                return false;
+            if(it->second != d->activeUndoTransaction) {
+                while(mUndoTransactions.size() && mUndoTransactions.back()!=it->second)
+                    undo(0);
+            }
+        }
+
+        if (d->activeUndoTransaction)
+            _commitTransaction(true);
+        if (mUndoTransactions.empty())
+            return false;
+        // redo
+        d->activeUndoTransaction = new Transaction(mUndoTransactions.back()->getID());
+        d->activeUndoTransaction->Name = mUndoTransactions.back()->Name;
+
+        Base::FlagToggler<bool> flag(d->undoing);
+        // applying the undo
+        mUndoTransactions.back()->apply(*this,false);
+
+        // save the redo
+        mRedoMap[d->activeUndoTransaction->getID()] = d->activeUndoTransaction;
+        mRedoTransactions.push_back(d->activeUndoTransaction);
+        d->activeUndoTransaction = 0;
+
+        mUndoMap.erase(mUndoTransactions.back()->getID());
+        delete mUndoTransactions.back();
+        mUndoTransactions.pop_back();
+
+        signalUndo(*this);
+        return true;
+    }
+
+    return false;
+}
+
+bool Document::redo(int id)
+{
+    if (d->iUndoMode) {
+        if(id) {
+            auto it = mRedoMap.find(id);
+            if(it == mRedoMap.end())
+                return false;
+            while(mRedoTransactions.size() && mRedoTransactions.back()!=it->second)
+                redo(0);
+        }
+
+        if (d->activeUndoTransaction)
+            _commitTransaction(true);
+
+        assert(mRedoTransactions.size()!=0);
+
+        // undo
+        d->activeUndoTransaction = new Transaction(mRedoTransactions.back()->getID());
+        d->activeUndoTransaction->Name = mRedoTransactions.back()->Name;
+
+        // do the redo
+        Base::FlagToggler<bool> flag(d->undoing);
+        mRedoTransactions.back()->apply(*this,true);
+
+        mUndoMap[d->activeUndoTransaction->getID()] = d->activeUndoTransaction;
+        mUndoTransactions.push_back(d->activeUndoTransaction);
+        d->activeUndoTransaction = 0;
+
+        mRedoMap.erase(mRedoTransactions.back()->getID());
+        delete mRedoTransactions.back();
+        mRedoTransactions.pop_back();
+
+        signalRedo(*this);
+        return true;
+    }
+
+    return false;
+}
+
+void Document::addOrRemovePropertyOfObject(TransactionalObject* obj, Property *prop, bool add)
+{
+    if (!prop || !obj) 
+        return;
+    if(d->iUndoMode && !isPerformingTransaction() && !d->activeUndoTransaction) {
+        if(!testStatus(Restoring) || testStatus(Importing)) {
+            int tid=0;
+            const char *name = GetApplication().getActiveTransaction(&tid);
+            if(name && tid>0)
+                _openTransaction(name,tid);
+        }
+    }
+    if (d->activeUndoTransaction)
+        d->activeUndoTransaction->addOrRemoveProperty(obj, prop, add);
+}
+
+bool Document::isPerformingTransaction() const
+{
+    return d->undoing || d->rollback;
+}
+
+std::vector<std::string> Document::getAvailableUndoNames() const
+{
+    std::vector<std::string> vList;
+    if (d->activeUndoTransaction)
+        vList.push_back(d->activeUndoTransaction->Name);
+    for (std::list<Transaction*>::const_reverse_iterator It=mUndoTransactions.rbegin();It!=mUndoTransactions.rend();++It)
+        vList.push_back((**It).Name);
+    return vList;
+}
+
+std::vector<std::string> Document::getAvailableRedoNames() const
+{
+    std::vector<std::string> vList;
+    for (std::list<Transaction*>::const_reverse_iterator It=mRedoTransactions.rbegin();It!=mRedoTransactions.rend();++It)
+        vList.push_back((**It).Name);
+    return vList;
+}
+
+void Document::openTransaction(const char* name) {
+    if(isPerformingTransaction()) {
+        FC_WARN("Cannot open transaction while transacting");
+        return;
+    }
+
+    GetApplication().setActiveTransaction(name?name:"<empty>");
+}
+
+int Document::_openTransaction(const char* name, int id)
+{
+    if(isPerformingTransaction()) {
+        FC_WARN("Cannot open transaction while transacting");
+        return 0;
+    }
+
+    if (d->iUndoMode) {
+        if(id && mUndoMap.find(id)!=mUndoMap.end())
+            throw Base::RuntimeError("invalid transaction id");
+        if (d->activeUndoTransaction)
+            _commitTransaction(true);
+        _clearRedos();
+
+        d->activeUndoTransaction = new Transaction(id);
+        if (!name)
+            name = "<empty>";
+        d->activeUndoTransaction->Name = name;
+        mUndoMap[d->activeUndoTransaction->getID()] = d->activeUndoTransaction;
+        id = d->activeUndoTransaction->getID();
+
+        signalOpenTransaction(*this, name);
+
+        auto &app = GetApplication();
+        auto activeDoc = app.getActiveDocument();
+        if(activeDoc && 
+           activeDoc!=this && 
+           !activeDoc->hasPendingTransaction()) 
+        {
+            std::string aname("-> ");
+            aname += d->activeUndoTransaction->Name;
+            FC_LOG("auto transaction " << getName() << " -> " << activeDoc->getName());
+            activeDoc->_openTransaction(aname.c_str(),id);
+        }
+        return id;
+    }
+    return 0;
+}
+
+void Document::renameTransaction(const char *name, int id) {
+    if(name && d->activeUndoTransaction && d->activeUndoTransaction->getID()==id) {
+        if(boost::starts_with(d->activeUndoTransaction->Name, "-> "))
+            d->activeUndoTransaction->Name.resize(3);
+        else
+            d->activeUndoTransaction->Name.clear();
+        d->activeUndoTransaction->Name += name;
+    }
+}
+
+void Document::_checkTransaction(DocumentObject* pcDelObj, const Property *What, int line)
+{
+    // if the undo is active but no transaction open, open one!
+    if (d->iUndoMode && !isPerformingTransaction()) {
+        if (!d->activeUndoTransaction) {
+            if(!testStatus(Restoring) || testStatus(Importing)) {
+                int tid=0;
+                const char *name = GetApplication().getActiveTransaction(&tid);
+                if(name && tid>0) {
+                    bool ignore = false;
+                    if(What) {
+                        auto parent = What->getContainer();
+                        auto parentObj = Base::freecad_dynamic_cast<DocumentObject>(parent);
+                        if(!parentObj || What->testStatus(Property::NoModify))
+                            ignore = true;
+                    }
+                    if(FC_LOG_INSTANCE.isEnabled(FC_LOGLEVEL_LOG)) {
+                        if(What) 
+                            FC_LOG((ignore?"ignore":"auto") << " transaction (" 
+                                    << line << ") '" << What->getFullName()); 
+                        else
+                            FC_LOG((ignore?"ignore":"auto") <<" transaction (" 
+                                    << line << ") '" << name << "' in " << getName());
+                    }
+                    if(!ignore)
+                        _openTransaction(name,tid);
+                    return;
+                }
+            }
+            if(!pcDelObj) return;
+            // When the object is going to be deleted we have to check if it has already been added to
+            // the undo transactions
+            std::list<Transaction*>::iterator it;
+            for (it = mUndoTransactions.begin(); it != mUndoTransactions.end(); ++it) {
+                if ((*it)->hasObject(pcDelObj)) {
+                    _openTransaction("Delete");
+                    break;
+                }
+            }
+        }
+    }
+}
+
+void Document::_clearRedos()
+{
+    if(isPerformingTransaction()) {
+        FC_ERR("Cannot clear redo while transacting");
+        return;
+    }
+
+    mRedoMap.clear();
+    while (!mRedoTransactions.empty()) {
+        delete mRedoTransactions.back();
+        mRedoTransactions.pop_back();
+    }
+}
+
+void Document::commitTransaction() {
+    if(isPerformingTransaction()) {
+        FC_WARN("Cannot commit transaction while transacting");
+        return;
+    }
+
+    if (d->activeUndoTransaction)
+        GetApplication().closeActiveTransaction(false,d->activeUndoTransaction->getID());
+}
+
+void Document::_commitTransaction(bool notify)
+{
+    if(isPerformingTransaction()) {
+        FC_WARN("Cannot commit transaction while transacting");
+        return;
+    }
+    if (d->activeUndoTransaction) {
+        Application::TransactionSignaller signaller(false,true);
+        int id = d->activeUndoTransaction->getID();
+        mUndoTransactions.push_back(d->activeUndoTransaction);
+        d->activeUndoTransaction = 0;
+        // check the stack for the limits
+        if(mUndoTransactions.size() > d->UndoMaxStackSize){
+            mUndoMap.erase(mUndoTransactions.front()->getID());
+            delete mUndoTransactions.front();
+            mUndoTransactions.pop_front();
+        }
+        signalCommitTransaction(*this);
+
+        if(notify)
+            GetApplication().closeActiveTransaction(false,id);
+    }
+}
+
+void Document::abortTransaction() {
+    if(isPerformingTransaction()) {
+        FC_WARN("Cannot abort transaction while transacting");
+        return;
+    }
+    if (d->activeUndoTransaction) 
+        GetApplication().closeActiveTransaction(true,d->activeUndoTransaction->getID());
+}
+
+void Document::_abortTransaction()
+{
+    if(isPerformingTransaction()) {
+        FC_WARN("Cannot abort transaction while transacting");
+        return;
+    }
+
+    if (d->activeUndoTransaction) {
+        Application::TransactionSignaller signaller(true,true);
+        {
+            Base::FlagToggler<bool> flag(d->rollback);
+            // applying the so far made changes
+            d->activeUndoTransaction->apply(*this,false);
+        }
+
+        // destroy the undo
+        mUndoMap.erase(d->activeUndoTransaction->getID());
+        delete d->activeUndoTransaction;
+        d->activeUndoTransaction = 0;
+        signalAbortTransaction(*this);
+    }
+}
+
+bool Document::hasPendingTransaction() const
+{
+    if (d->activeUndoTransaction)
+        return true;
+    else
+        return false;
+}
+
+int Document::getTransactionID(bool undo, unsigned pos) const {
+    if(undo) {
+        if(d->activeUndoTransaction) {
+            if(pos == 0)
+                return d->activeUndoTransaction->getID();
+            --pos;
+        }
+        if(pos>=mUndoTransactions.size())
+            return 0;
+        auto rit = mUndoTransactions.rbegin();
+        for(;pos;++rit,--pos);
+        return (*rit)->getID();
+    }
+    if(pos>=mRedoTransactions.size())
+        return 0;
+    auto rit = mRedoTransactions.rbegin();
+    for(;pos;++rit,--pos);
+    return (*rit)->getID();
+}
+
+bool Document::isTransactionEmpty() const
+{
+    if (d->activeUndoTransaction) {
+        return d->activeUndoTransaction->isEmpty();
+    }
+
+    return true;
+}
+
+void Document::clearUndos()
+{
+    if(isPerformingTransaction()) {
+        FC_ERR("Cannot clear undos while transacting");
+        return;
+    }
+
+    if (d->activeUndoTransaction)
+        _commitTransaction(true);
+
+    mUndoMap.clear();
+
+    // When cleaning up the undo stack we must delete the transactions from front
+    // to back because a document object can appear in several transactions but
+    // once removed from the document the object can never ever appear in any later
+    // transaction. Since the document object may be also deleted when the transaction
+    // is deleted we must make sure not access an object once it's destroyed. Thus, we
+    // go from front to back and not the other way round.
+    while (!mUndoTransactions.empty()) {
+        delete mUndoTransactions.front();
+        mUndoTransactions.pop_front();
+    }
+    //while (!mUndoTransactions.empty()) {
+    //    delete mUndoTransactions.back();
+    //    mUndoTransactions.pop_back();
+    //}
+
+    _clearRedos();
+}
+
+int Document::getAvailableUndos(int id) const
+{
+    if(id) {
+        auto it = mUndoMap.find(id);
+        if(it == mUndoMap.end())
+            return 0;
+        int i = 0;
+        if(d->activeUndoTransaction) {
+            ++i;
+            if(d->activeUndoTransaction->getID()==id)
+                return i;
+        }
+        auto rit = mUndoTransactions.rbegin();
+        for(;rit!=mUndoTransactions.rend()&&*rit!=it->second;++rit,++i);
+        assert(rit!=mUndoTransactions.rend());
+        return i+1;
+    }
+    if (d->activeUndoTransaction)
+        return static_cast<int>(mUndoTransactions.size() + 1);
+    else
+        return static_cast<int>(mUndoTransactions.size());
+}
+
+int Document::getAvailableRedos(int id) const
+{
+    if(id) {
+        auto it = mRedoMap.find(id);
+        if(it == mRedoMap.end())
+            return 0;
+        int i = 0;
+        for(auto rit=mRedoTransactions.rbegin();*rit!=it->second;++rit,++i);
+        assert(i<(int)mRedoTransactions.size());
+        return i+1;
+    }
+    return static_cast<int>(mRedoTransactions.size());
+}
+
+void Document::setUndoMode(int iMode)
+{
+    if (d->iUndoMode && !iMode)
+        clearUndos();
+
+    d->iUndoMode = iMode;
+}
+
+int Document::getUndoMode(void) const
+{
+    return d->iUndoMode;
+}
+
+unsigned int Document::getUndoMemSize (void) const
+{
+    return d->UndoMemSize;
+}
+
+void Document::setUndoLimit(unsigned int UndoMemSize)
+{
+    d->UndoMemSize = UndoMemSize;
+}
+
+void Document::setMaxUndoStackSize(unsigned int UndoMaxStackSize)
+{
+     d->UndoMaxStackSize = UndoMaxStackSize;
+}
+
+unsigned int Document::getMaxUndoStackSize(void)const
+{
+    return d->UndoMaxStackSize;
+}
+
+void Document::onBeforeChange(const Property* prop)
+{
+    if(prop == &Label)
+        oldLabel = Label.getValue();
+    signalBeforeChange(*this, *prop);
+}
+
+void Document::onChanged(const Property* prop)
+{
+    signalChanged(*this, *prop);
+
+    // the Name property is a label for display purposes
+    if (prop == &Label) {
+        Base::FlagToggler<> flag(_IsRelabeling);
+        App::GetApplication().signalRelabelDocument(*this);
+    } else if(prop == &ShowHidden) {
+        App::GetApplication().signalShowHidden(*this);
+    } else if (prop == &Uid) {
+        std::string new_dir = getTransientDirectoryName(this->Uid.getValueStr(),this->FileName.getStrValue());
+        std::string old_dir = this->TransientDir.getStrValue();
+        Base::FileInfo TransDirNew(new_dir);
+        Base::FileInfo TransDirOld(old_dir);
+        // this directory should not exist
+        if (!TransDirNew.exists()) {
+            if (TransDirOld.exists()) {
+                if (!TransDirOld.renameFile(new_dir.c_str()))
+                    Base::Console().Warning("Failed to rename '%s' to '%s'\n", old_dir.c_str(), new_dir.c_str());
+                else
+                    this->TransientDir.setValue(new_dir);
+            }
+            else {
+                if (!TransDirNew.createDirectory())
+                    Base::Console().Warning("Failed to create '%s'\n", new_dir.c_str());
+                else
+                    this->TransientDir.setValue(new_dir);
+            }
+        }
+        // when reloading an existing document the transient directory doesn't change
+        // so we must avoid to generate a new uuid
+        else if (TransDirNew.filePath() != TransDirOld.filePath()) {
+            // make sure that the uuid is unique
+            std::string uuid = this->Uid.getValueStr();
+            Base::Uuid id;
+            Base::Console().Warning("Document with the UUID '%s' already exists, change to '%s'\n",
+                                    uuid.c_str(), id.getValue().c_str());
+            // recursive call of onChanged()
+            this->Uid.setValue(id);
+        }
+    }
+}
+
+void Document::onBeforeChangeProperty(const TransactionalObject *Who, const Property *What)
+{
+    if(Who->isDerivedFrom(App::DocumentObject::getClassTypeId()))
+        signalBeforeChangeObject(*static_cast<const App::DocumentObject*>(Who), *What);
+    if(!d->rollback && !_IsRelabeling) {
+        _checkTransaction(0,What,__LINE__);
+        if (d->activeUndoTransaction)
+            d->activeUndoTransaction->addObjectChange(Who,What);
+    }
+}
+
+void Document::onChangedProperty(const DocumentObject *Who, const Property *What)
+{
+    signalChangedObject(*Who, *What);
+}
+
+void Document::setTransactionMode(int iMode)
+{
+    d->iTransactionMode = iMode;
+}
+
+//--------------------------------------------------------------------------
+// constructor
+//--------------------------------------------------------------------------
+Document::Document(const char *name)
+    : myName(name)
+{
+    // Remark: In a constructor we should never increment a Python object as we cannot be sure
+    // if the Python interpreter gets a reference of it. E.g. if we increment but Python don't
+    // get a reference then the object wouldn't get deleted in the destructor.
+    // So, we must increment only if the interpreter gets a reference.
+    // Remark: We force the document Python object to own the DocumentPy instance, thus we don't
+    // have to care about ref counting any more.
+    DocumentPythonObject = Py::Object(new DocumentPy(this), true);
+    d = new DocumentP;
+
+#ifdef FC_LOGUPDATECHAIN
+    Console().Log("+App::Document: %p\n",this);
+#endif
+    std::string CreationDateString = Base::TimeInfo::currentDateTimeString();
+    std::string Author = App::GetApplication().GetParameterGroupByPath
+        ("User parameter:BaseApp/Preferences/Document")->GetASCII("prefAuthor","");
+    std::string AuthorComp = App::GetApplication().GetParameterGroupByPath
+        ("User parameter:BaseApp/Preferences/Document")->GetASCII("prefCompany","");
+    ADD_PROPERTY_TYPE(Label,("Unnamed"),0,Prop_None,"The name of the document");
+    ADD_PROPERTY_TYPE(FileName,(""),0,PropertyType(Prop_Transient|Prop_ReadOnly),"The path to the file where the document is saved to");
+    ADD_PROPERTY_TYPE(CreatedBy,(Author.c_str()),0,Prop_None,"The creator of the document");
+    ADD_PROPERTY_TYPE(CreationDate,(CreationDateString.c_str()),0,Prop_ReadOnly,"Date of creation");
+    ADD_PROPERTY_TYPE(LastModifiedBy,(""),0,Prop_None,0);
+    ADD_PROPERTY_TYPE(LastModifiedDate,("Unknown"),0,Prop_ReadOnly,"Date of last modification");
+    ADD_PROPERTY_TYPE(Company,(AuthorComp.c_str()),0,Prop_None,"Additional tag to save the name of the company");
+    ADD_PROPERTY_TYPE(Comment,(""),0,Prop_None,"Additional tag to save a comment");
+    ADD_PROPERTY_TYPE(Meta,(),0,Prop_None,"Map with additional meta information");
+    ADD_PROPERTY_TYPE(Material,(),0,Prop_None,"Map with material properties");
+    // create the uuid for the document
+    Base::Uuid id;
+    ADD_PROPERTY_TYPE(Id,(""),0,Prop_None,"ID of the document");
+    ADD_PROPERTY_TYPE(Uid,(id),0,Prop_ReadOnly,"UUID of the document");
+
+    // license stuff
+    ADD_PROPERTY_TYPE(License,("CC-BY 3.0"),0,Prop_None,"License string of the Item");
+    ADD_PROPERTY_TYPE(LicenseURL,("http://creativecommons.org/licenses/by/3.0/"),0,Prop_None,"URL to the license text/contract");
+
+    // license stuff
+    int licenseId = App::GetApplication().GetParameterGroupByPath
+        ("User parameter:BaseApp/Preferences/Document")->GetInt("prefLicenseType",0);
+    std::string license;
+    std::string licenseUrl;
+    switch (licenseId) {
+        case 0:
+            license = "All rights reserved";
+            licenseUrl = "http://en.wikipedia.org/wiki/All_rights_reserved";
+            break;
+        case 1:
+            license = "CreativeCommons Attribution";
+            licenseUrl = "http://creativecommons.org/licenses/by/4.0/";
+            break;
+        case 2:
+            license = "CreativeCommons Attribution-ShareAlike";
+            licenseUrl = "http://creativecommons.org/licenses/by-sa/4.0/";
+            break;
+        case 3:
+            license = "CreativeCommons Attribution-NoDerivatives";
+            licenseUrl = "http://creativecommons.org/licenses/by-nd/4.0/";
+            break;
+        case 4:
+            license = "CreativeCommons Attribution-NonCommercial";
+            licenseUrl = "http://creativecommons.org/licenses/by-nc/4.0/";
+            break;
+        case 5:
+            license = "CreativeCommons Attribution-NonCommercial-ShareAlike";
+            licenseUrl = "http://creativecommons.org/licenses/by-nc-sa/4.0/";
+            break;
+        case 6:
+            license = "CreativeCommons Attribution-NonCommercial-NoDerivatives";
+            licenseUrl = "http://creativecommons.org/licenses/by-nc-nd/4.0/";
+            break;
+        case 7:
+            license = "Public Domain";
+            licenseUrl = "http://en.wikipedia.org/wiki/Public_domain";
+            break;
+        case 8:
+            license = "FreeArt";
+            licenseUrl = "http://artlibre.org/licence/lal";
+            break;
+        default:
+            license = "Other";
+            break;
+    }
+
+    licenseUrl = App::GetApplication().GetParameterGroupByPath
+        ("User parameter:BaseApp/Preferences/Document")->GetASCII("prefLicenseUrl", licenseUrl.c_str());
+
+    ADD_PROPERTY_TYPE(License,(license.c_str()),0,Prop_None,"License string of the Item");
+    ADD_PROPERTY_TYPE(LicenseURL,(licenseUrl.c_str()),0,Prop_None,"URL to the license text/contract");
+    ADD_PROPERTY_TYPE(ShowHidden,(false), 0,PropertyType(Prop_None), 
+                        "Whether to show hidden object items in the tree view");
+
+    // this creates and sets 'TransientDir' in onChanged()
+    ADD_PROPERTY_TYPE(TransientDir,(""),0,PropertyType(Prop_Transient|Prop_ReadOnly),
+        "Transient directory, where the files live while the document is open");
+    ADD_PROPERTY_TYPE(Tip,(0),0,PropertyType(Prop_Transient),
+        "Link of the tip object of the document");
+    ADD_PROPERTY_TYPE(TipName,(""),0,PropertyType(Prop_Hidden|Prop_ReadOnly),
+        "Link of the tip object of the document");
+    Uid.touch();
+}
+
+Document::~Document()
+{
+#ifdef FC_LOGUPDATECHAIN
+    Console().Log("-App::Document: %s %p\n",getName(), this);
+#endif
+
+    try {
+        clearUndos();
+    }
+    catch (const boost::exception&) {
+    }
+
+#ifdef FC_LOGUPDATECHAIN
+    Console().Log("-Delete Features of %s \n",getName());
+#endif
+
+    d->objectArray.clear();
+    for (auto it = d->objectMap.begin(); it != d->objectMap.end(); ++it) {
+        it->second->setStatus(ObjectStatus::Destroy, true);
+        delete(it->second);
+    }
+
+    // Remark: The API of Py::Object has been changed to set whether the wrapper owns the passed
+    // Python object or not. In the constructor we forced the wrapper to own the object so we need
+    // not to dec'ref the Python object any more.
+    // But we must still invalidate the Python object because it doesn't need to be
+    // destructed right now because the interpreter can own several references to it.
+    Base::PyGILStateLocker lock;
+    Base::PyObjectBase* doc = (Base::PyObjectBase*)DocumentPythonObject.ptr();
+    // Call before decrementing the reference counter, otherwise a heap error can occur
+    doc->setInvalid();
+
+    // remove Transient directory
+    try {
+        Base::FileInfo TransDir(TransientDir.getValue());
+        TransDir.deleteDirectoryRecursive();
+    }
+    catch (const Base::Exception& e) {
+        std::cerr << "Removing transient directory failed: " << e.what() << std::endl;
+    }
+    delete d;
+}
+
+std::string Document::getTransientDirectoryName(const std::string& uuid, const std::string& filename) const
+{
+    // Create a directory name of the form: {ExeName}_Doc_{UUID}_{HASH}_{PID}
+    std::stringstream s;
+    QCryptographicHash hash(QCryptographicHash::Sha1);
+    hash.addData(filename.c_str(), filename.size());
+    s << App::Application::getTempPath() << GetApplication().getExecutableName()
+      << "_Doc_" << uuid
+      << "_" << hash.result().toHex().left(6).constData()
+      << "_" << QCoreApplication::applicationPid();
+    return s.str();
+}
+
+//--------------------------------------------------------------------------
+// Exported functions
+//--------------------------------------------------------------------------
+
+void Document::Save (Base::Writer &writer) const
+{
+    writer.Stream() << "<Document SchemaVersion=\"4\" ProgramVersion=\""
+                    << App::Application::Config()["BuildVersionMajor"] << "."
+                    << App::Application::Config()["BuildVersionMinor"] << "R"
+                    << App::Application::Config()["BuildRevision"]
+                    << "\" FileVersion=\"" << writer.getFileVersion() << "\">" << endl;
+
+    PropertyContainer::Save(writer);
+
+    // writing the features types
+    writeObjects(d->objectArray, writer);
+    writer.Stream() << "</Document>" << endl;
+}
+
+void Document::Restore(Base::XMLReader &reader)
+{
+    int i,Cnt;
+    d->touchedObjs.clear();
+    setStatus(Document::PartialDoc,false);
+
+    reader.readElement("Document");
+    long scheme = reader.getAttributeAsInteger("SchemaVersion");
+    reader.DocumentSchema = scheme;
+    if (reader.hasAttribute("ProgramVersion")) {
+        reader.ProgramVersion = reader.getAttribute("ProgramVersion");
+    } else {
+        reader.ProgramVersion = "pre-0.14";
+    }
+    if (reader.hasAttribute("FileVersion")) {
+        reader.FileVersion = reader.getAttributeAsUnsigned("FileVersion");
+    } else {
+        reader.FileVersion = 0;
+    }
+
+    // When this document was created the FileName and Label properties
+    // were set to the absolute path or file name, respectively. To save
+    // the document to the file it was loaded from or to show the file name
+    // in the tree view we must restore them after loading the file because
+    // they will be overridden.
+    // Note: This does not affect the internal name of the document in any way
+    // that is kept in Application.
+    std::string FilePath = FileName.getValue();
+    std::string DocLabel = Label.getValue();
+
+    // read the Document Properties, when reading in Uid the transient directory gets renamed automatically
+    PropertyContainer::Restore(reader);
+
+    // We must restore the correct 'FileName' property again because the stored
+    // value could be invalid.
+    FileName.setValue(FilePath.c_str());
+    Label.setValue(DocLabel.c_str());
+
+    // SchemeVersion "2"
+    if ( scheme == 2 ) {
+        // read the feature types
+        reader.readElement("Features");
+        Cnt = reader.getAttributeAsInteger("Count");
+        for (i=0 ;i<Cnt ;i++) {
+            reader.readElement("Feature");
+            string type = reader.getAttribute("type");
+            string name = reader.getAttribute("name");
+            try {
+                addObject(type.c_str(), name.c_str(), /*isNew=*/ false);
+            }
+            catch ( Base::Exception& ) {
+                Base::Console().Message("Cannot create object '%s'\n", name.c_str());
+            }
+        }
+        reader.readEndElement("Features");
+
+        // read the features itself
+        reader.readElement("FeatureData");
+        Cnt = reader.getAttributeAsInteger("Count");
+        for (i=0 ;i<Cnt ;i++) {
+            reader.readElement("Feature");
+            string name = reader.getAttribute("name");
+            DocumentObject* pObj = getObject(name.c_str());
+            if (pObj) { // check if this feature has been registered
+                pObj->setStatus(ObjectStatus::Restore, true);
+                pObj->Restore(reader);
+                pObj->setStatus(ObjectStatus::Restore, false);
+            }
+            reader.readEndElement("Feature");
+        }
+        reader.readEndElement("FeatureData");
+    } // SchemeVersion "3" or higher
+    else if ( scheme >= 3 ) {
+        // read the feature types
+        readObjects(reader);
+
+        // tip object handling. First the whole document has to be read, then we
+        // can restore the Tip link out of the TipName Property:
+        Tip.setValue(getObject(TipName.getValue()));
+    }
+
+    reader.readEndElement("Document");
+}
+
+struct DocExportStatus {
+    Document::ExportStatus status;
+    std::set<const App::DocumentObject*> objs;
+};
+
+static DocExportStatus _ExportStatus;
+
+// Exception-safe exporting status setter
+class DocumentExporting {
+public:
+    DocumentExporting(const std::vector<App::DocumentObject*> &objs) {
+        _ExportStatus.status = Document::Exporting;
+        _ExportStatus.objs.insert(objs.begin(),objs.end());
+    }
+
+    ~DocumentExporting() {
+        _ExportStatus.status = Document::NotExporting;
+        _ExportStatus.objs.clear();
+    }
+};
+
+// The current implementation choose to use a static variable for exporting
+// status because we can be exporting multiple objects from multiple documents
+// at the same time. I see no benefits in distinguish which documents are
+// exporting, so just use a static variable for global status. But the
+// implementation can easily be changed here if necessary.
+Document::ExportStatus Document::isExporting(const App::DocumentObject *obj) const {
+    if(_ExportStatus.status!=Document::NotExporting &&
+       (!obj || _ExportStatus.objs.find(obj)!=_ExportStatus.objs.end()))
+        return _ExportStatus.status;
+    return Document::NotExporting;
+}
+
+void Document::exportObjects(const std::vector<App::DocumentObject*>& obj, std::ostream& out) {
+
+    DocumentExporting exporting(obj);
+
+    if(FC_LOG_INSTANCE.isEnabled(FC_LOGLEVEL_LOG)) {
+        for(auto o : obj) {
+            if(o && o->getNameInDocument())
+                FC_LOG("exporting " << o->getFullName());
+        }
+    }
+
+    Base::ZipWriter writer(out);
+    writer.putNextEntry("Document.xml");
+    writer.Stream() << "<?xml version='1.0' encoding='utf-8'?>" << endl;
+    writer.Stream() << "<Document SchemaVersion=\"4\" ProgramVersion=\""
+                        << App::Application::Config()["BuildVersionMajor"] << "."
+                        << App::Application::Config()["BuildVersionMinor"] << "R"
+                        << App::Application::Config()["BuildRevision"]
+                        << "\" FileVersion=\"1\">" << endl;
+    // Add this block to have the same layout as for normal documents
+    writer.Stream() << "<Properties Count=\"0\">" << endl;
+    writer.Stream() << "</Properties>" << endl;
+
+    // writing the object types
+    writeObjects(obj, writer);
+    writer.Stream() << "</Document>" << endl;
+
+    // Hook for others to add further data.
+    signalExportObjects(obj, writer);
+
+    // write additional files
+    writer.writeFiles();
+}
+
+#define FC_ATTR_DEPENDENCIES "Dependencies"
+#define FC_ELEMENT_OBJECT_DEPS "ObjectDeps"
+#define FC_ATTR_DEP_COUNT "Count"
+#define FC_ATTR_DEP_OBJ_NAME "Name"
+#define FC_ATTR_DEP_COUNT "Count"
+#define FC_ATTR_DEP_ALLOW_PARTIAL "AllowPartial"
+#define FC_ELEMENT_OBJECT_DEP "Dep"
+
+void Document::writeObjects(const std::vector<App::DocumentObject*>& obj,
+                            Base::Writer &writer) const
+{
+    // writing the features types
+    writer.incInd(); // indentation for 'Objects count'
+    writer.Stream() << writer.ind() << "<Objects Count=\"" << obj.size();
+    if(!isExporting(0))
+        writer.Stream() << "\" " FC_ATTR_DEPENDENCIES "=\"1";
+    writer.Stream() << "\">" << endl;
+
+    writer.incInd(); // indentation for 'Object type'
+
+    if(!isExporting(0)) {
+        for(auto o : obj) {
+            const auto &outList = o->getOutList(DocumentObject::OutListNoHidden);
+            writer.Stream() << writer.ind() 
+                << "<" FC_ELEMENT_OBJECT_DEPS " " FC_ATTR_DEP_OBJ_NAME "=\""
+                << o->getNameInDocument() << "\" " FC_ATTR_DEP_COUNT "=\"" << outList.size();
+            if(outList.empty()) {
+                writer.Stream() << "\"/>" << endl;
+                continue;
+            }
+            int partial = o->canLoadPartial();
+            if(partial>0)
+                writer.Stream() << "\" " FC_ATTR_DEP_ALLOW_PARTIAL << "=\"" << partial;
+            writer.Stream() << "\">" << endl;
+            writer.incInd();
+            for(auto dep : outList) {
+                auto name = dep?dep->getNameInDocument():"";
+                writer.Stream() << writer.ind() << "<" FC_ELEMENT_OBJECT_DEP " "
+                    FC_ATTR_DEP_OBJ_NAME "=\"" << (name?name:"") << "\"/>" << endl;
+            }
+            writer.decInd();
+            writer.Stream() << writer.ind() << "</" FC_ELEMENT_OBJECT_DEPS ">" << endl;
+        }
+    }
+
+    std::vector<DocumentObject*>::const_iterator it;
+    for (it = obj.begin(); it != obj.end(); ++it) {
+        writer.Stream() << writer.ind() << "<Object "
+        << "type=\"" << (*it)->getTypeId().getName()     << "\" "
+        << "name=\"" << (*it)->getExportName()       << "\" "
+        << "id=\"" << (*it)->getID()       << "\" "
+        << "ViewType=\"" << (*it)->getViewProviderNameStored() << "\" ";
+
+        // See DocumentObjectPy::getState
+        if ((*it)->testStatus(ObjectStatus::Touch))
+            writer.Stream() << "Touched=\"1\" ";
+        if ((*it)->testStatus(ObjectStatus::Error)) {
+            writer.Stream() << "Invalid=\"1\" ";
+            auto desc = getErrorDescription(*it);
+            if(desc) 
+                writer.Stream() << "Error=\"" << Property::encodeAttribute(desc) << "\" ";
+        }
+        writer.Stream() << "/>" << endl;
+    }
+
+    writer.decInd();  // indentation for 'Object type'
+    writer.Stream() << writer.ind() << "</Objects>" << endl;
+
+    // writing the features itself
+    writer.Stream() << writer.ind() << "<ObjectData Count=\"" << obj.size() <<"\">" << endl;
+
+    writer.incInd(); // indentation for 'Object name'
+    for (it = obj.begin(); it != obj.end(); ++it) {
+        writer.Stream() << writer.ind() << "<Object name=\"" << (*it)->getExportName() << "\"";
+        if((*it)->hasExtensions())
+            writer.Stream() << " Extensions=\"True\"";
+
+        writer.Stream() << ">" << endl;
+        (*it)->Save(writer);
+        writer.Stream() << writer.ind() << "</Object>" << endl;
+    }
+
+    writer.decInd(); // indentation for 'Object name'
+    writer.Stream() << writer.ind() << "</ObjectData>" << endl;
+    writer.decInd();  // indentation for 'Objects count'
+}
+
+struct DepInfo {
+    std::unordered_set<std::string> deps;
+    int canLoadPartial = 0;
+};
+
+static void _loadDeps(const std::string &name, 
+        std::unordered_map<std::string,bool> &objs, 
+        const std::unordered_map<std::string,DepInfo> &deps) 
+{
+    auto it = deps.find(name);
+    if(it == deps.end()) {
+        objs.emplace(name,true);
+        return;
+    }
+    if(it->second.canLoadPartial) {
+        if(it->second.canLoadPartial == 1) {
+            // canLoadPartial==1 means all its children will be created but not
+            // restored, i.e. exists as if newly created object, and therefore no
+            // need to load dependency of the children
+            for(auto &dep : it->second.deps)
+                objs.emplace(dep,false);
+            objs.emplace(name,true);
+        }else
+            objs.emplace(name,false);
+        return;
+    }
+    objs[name] = true;
+    // If cannot load partial, then recurse to load all children dependency
+    for(auto &dep : it->second.deps) {
+        auto it = objs.find(dep);
+        if(it!=objs.end() && it->second)
+            continue;
+        _loadDeps(dep,objs,deps);
+    }
+}
+
+std::vector<App::DocumentObject*>
+Document::readObjects(Base::XMLReader& reader)
+{
+    d->touchedObjs.clear();
+    bool keepDigits = testStatus(Document::KeepTrailingDigits);
+    setStatus(Document::KeepTrailingDigits, !reader.doNameMapping());
+    std::vector<App::DocumentObject*> objs;
+
+
+    // read the object types
+    reader.readElement("Objects");
+    int Cnt = reader.getAttributeAsInteger("Count");
+
+    if(!reader.hasAttribute(FC_ATTR_DEPENDENCIES))
+        d->partialLoadObjects.clear();
+    else if(d->partialLoadObjects.size()) {
+        std::unordered_map<std::string,DepInfo> deps;
+        for (int i=0 ;i<Cnt ;i++) {
+            reader.readElement(FC_ELEMENT_OBJECT_DEPS);
+            int dcount = reader.getAttributeAsInteger(FC_ATTR_DEP_COUNT);
+            if(!dcount)
+                continue;
+            auto &info = deps[reader.getAttribute(FC_ATTR_DEP_OBJ_NAME)];
+            if(reader.hasAttribute(FC_ATTR_DEP_ALLOW_PARTIAL))
+                info.canLoadPartial = reader.getAttributeAsInteger(FC_ATTR_DEP_ALLOW_PARTIAL);
+            for(int j=0;j<dcount;++j) {
+                reader.readElement(FC_ELEMENT_OBJECT_DEP);
+                const char *name = reader.getAttribute(FC_ATTR_DEP_OBJ_NAME);
+                if(name && name[0])
+                    info.deps.insert(name);
+            }
+            reader.readEndElement(FC_ELEMENT_OBJECT_DEPS);
+        }
+        std::vector<std::string> objs;
+        objs.reserve(d->partialLoadObjects.size());
+        for(auto &v : d->partialLoadObjects)
+            objs.push_back(v.first.c_str());
+        for(auto &name : objs)
+            _loadDeps(name,d->partialLoadObjects,deps);
+        if(Cnt > (int)d->partialLoadObjects.size())
+            setStatus(Document::PartialDoc,true);
+        else {
+            for(auto &v : d->partialLoadObjects) {
+                if(!v.second) {
+                    setStatus(Document::PartialDoc,true);
+                    break;
+                }
+            }
+            if(!testStatus(Document::PartialDoc))
+                d->partialLoadObjects.clear();
+        }
+    }
+
+    long lastId = 0;
+    for (int i=0 ;i<Cnt ;i++) {
+        reader.readElement("Object");
+        std::string type = reader.getAttribute("type");
+        std::string name = reader.getAttribute("name");
+        const char *viewType = reader.hasAttribute("ViewType")?reader.getAttribute("ViewType"):0;
+
+        bool partial = false;
+        if(d->partialLoadObjects.size()) {
+            auto it = d->partialLoadObjects.find(name);
+            if(it == d->partialLoadObjects.end())
+                continue;
+            partial = !it->second;
+        }
+
+        if(!testStatus(Status::Importing) && reader.hasAttribute("id")) {
+            // if not importing, then temporary reset lastObjectId and make the
+            // following addObject() generate the correct id for this object.
+            d->lastObjectId = reader.getAttributeAsInteger("id")-1;
+        }
+
+        // To prevent duplicate name when export/import of objects from
+        // external documents, we append those external object name with
+        // @<document name>. Before importing (here means we are called by
+        // importObjects), we shall strip the postfix. What the caller
+        // (MergeDocument) sees is still the unstripped name mapped to a new
+        // internal name, and the rest of the link properties will be able to
+        // correctly unmap the names.
+        auto pos = name.find('@');
+        std::string _obj_name;
+        const char *obj_name;
+        if(pos!=std::string::npos) {
+            _obj_name = name.substr(0,pos);
+            obj_name = _obj_name.c_str();
+        }else
+            obj_name = name.c_str();
+
+        try {
+            // Use name from XML as is and do NOT remove trailing digits because
+            // otherwise we may cause a dependency to itself
+            // Example: Object 'Cut001' references object 'Cut' and removing the
+            // digits we make an object 'Cut' referencing itself.
+            App::DocumentObject* obj = addObject(type.c_str(), obj_name, /*isNew=*/ false, viewType, partial);
+            if (obj) {
+                if(lastId < obj->_Id)
+                    lastId = obj->_Id;
+                objs.push_back(obj);
+                // use this name for the later access because an object with
+                // the given name may already exist
+                reader.addName(name.c_str(), obj->getNameInDocument());
+
+                // restore touch/error status flags
+                if (reader.hasAttribute("Touched")) {
+                    if(reader.getAttributeAsInteger("Touched") != 0)
+                        d->touchedObjs.insert(obj);
+                }
+                if (reader.hasAttribute("Invalid")) {
+                    obj->setStatus(ObjectStatus::Error, reader.getAttributeAsInteger("Invalid") != 0);
+                    if(obj->isError() && reader.hasAttribute("Error")) 
+                        d->addRecomputeLog(reader.getAttribute("Error"),obj);
+                }
+            }
+        }
+        catch (const Base::Exception& e) {
+            Base::Console().Error("Cannot create object '%s': (%s)\n", name.c_str(), e.what());
+        }
+    }
+    if(!testStatus(Status::Importing))
+        d->lastObjectId = lastId;
+
+    reader.readEndElement("Objects");
+    setStatus(Document::KeepTrailingDigits, keepDigits);
+
+    // read the features itself
+    reader.clearPartialRestoreDocumentObject();
+    reader.readElement("ObjectData");
+    Cnt = reader.getAttributeAsInteger("Count");
+    for (int i=0 ;i<Cnt ;i++) {
+        reader.readElement("Object");
+        std::string name = reader.getName(reader.getAttribute("name"));
+        DocumentObject* pObj = getObject(name.c_str());
+        if (pObj && !pObj->testStatus(App::PartialObject)) { // check if this feature has been registered
+            pObj->setStatus(ObjectStatus::Restore, true);
+            try {
+                FC_TRACE("restoring " << pObj->getFullName());
+                pObj->Restore(reader);
+            }
+            // Try to continue only for certain exception types if not handled
+            // by the feature type. For all other exception types abort the process.
+            catch (const Base::UnicodeError &e) {
+                e.ReportException();
+            }
+            catch (const Base::ValueError &e) {
+                e.ReportException();
+            }
+            catch (const Base::IndexError &e) {
+                e.ReportException();
+            }
+            catch (const Base::RuntimeError &e) {
+                e.ReportException();
+            }
+
+            pObj->setStatus(ObjectStatus::Restore, false);
+
+            if (reader.testStatus(Base::XMLReader::ReaderStatus::PartialRestoreInDocumentObject)) {
+                Base::Console().Error("Object \"%s\" was subject to a partial restore. As a result geometry may have changed or be incomplete.\n",name.c_str());
+                reader.clearPartialRestoreDocumentObject();
+            }
+        }
+        reader.readEndElement("Object");
+    }
+    reader.readEndElement("ObjectData");
+
+    return objs;
+}
+
+void Document::addRecomputeObject(DocumentObject *obj) {
+    if(testStatus(Status::Restoring) && obj) {
+        d->touchedObjs.insert(obj);
+        obj->touch();
+    }
+}
+
+std::vector<App::DocumentObject*>
+Document::importObjects(Base::XMLReader& reader)
+{
+    Base::FlagToggler<> flag(_IsRestoring,false);
+    Base::ObjectStatusLocker<Status, Document> restoreBit(Status::Restoring, this);
+    Base::ObjectStatusLocker<Status, Document> restoreBit2(Status::Importing, this);
+    ExpressionParser::ExpressionImporter expImporter(reader);
+    reader.readElement("Document");
+    long scheme = reader.getAttributeAsInteger("SchemaVersion");
+    reader.DocumentSchema = scheme;
+    if (reader.hasAttribute("ProgramVersion")) {
+        reader.ProgramVersion = reader.getAttribute("ProgramVersion");
+    } else {
+        reader.ProgramVersion = "pre-0.14";
+    }
+    if (reader.hasAttribute("FileVersion")) {
+        reader.FileVersion = reader.getAttributeAsUnsigned("FileVersion");
+    } else {
+        reader.FileVersion = 0;
+    }
+
+    std::vector<App::DocumentObject*> objs = readObjects(reader);
+    for(auto o : objs) {
+        if(o && o->getNameInDocument()) {
+            o->setStatus(App::ObjImporting,true);
+            FC_LOG("importing " << o->getFullName());
+        }
+    }
+
+    reader.readEndElement("Document");
+
+    signalImportObjects(objs, reader);
+    afterRestore(objs,true);
+
+    signalFinishImportObjects(objs);
+
+    for(auto o : objs) {
+        if(o && o->getNameInDocument())
+            o->setStatus(App::ObjImporting,false);
+    }
+
+    return objs;
+}
+
+unsigned int Document::getMemSize (void) const
+{
+    unsigned int size = 0;
+
+    // size of the DocObjects in the document
+    std::vector<DocumentObject*>::const_iterator it;
+    for (it = d->objectArray.begin(); it != d->objectArray.end(); ++it)
+        size += (*it)->getMemSize();
+
+    // size of the document properties...
+    size += PropertyContainer::getMemSize();
+
+    // Undo Redo size
+    size += getUndoMemSize();
+
+    return size;
+}
+
+static std::string checkFileName(const char *file) {
+    std::string fn(file);
+
+    // Append extension if missing. This option is added for security reason, so
+    // that the user won't accidentally overwrite other file that may be critical.
+    if(App::GetApplication().GetParameterGroupByPath
+                ("User parameter:BaseApp/Preferences/Document")->GetBool("CheckExtension",true))
+    {
+        const char *ext = strrchr(file,'.');
+        if(!ext || !boost::iequals(ext+1,"fcstd")) {
+            if(ext && ext[1] == 0)
+                fn += "FCStd";
+            else
+                fn += ".FCStd";
+        }
+    }
+    return fn;
+}
+
+bool Document::saveAs(const char* _file)
+{
+    std::string file = checkFileName(_file);
+    Base::FileInfo fi(file.c_str());
+    if (this->FileName.getStrValue() != file) {
+        this->FileName.setValue(file);
+        this->Label.setValue(fi.fileNamePure());
+        this->Uid.touch(); // this forces a rename of the transient directory
+    }
+
+    return save();
+}
+
+bool Document::saveCopy(const char* _file) const
+{
+    std::string file = checkFileName(_file);
+    if (this->FileName.getStrValue() != file) {
+        bool result = saveToFile(file.c_str());
+        return result;
+    }
+    return false;
+}
+
+// Save the document under the name it has been opened
+bool Document::save (void)
+{
+    if(testStatus(Document::PartialDoc)) {
+        FC_ERR("Partial loaded document '" << Label.getValue() << "' cannot be saved");
+        // TODO We don't make this a fatal error and return 'true' to make it possible to
+        // save other documents that depends on this partial opened document. We need better
+        // handling to avoid touching partial documents.
+        return true;
+    }
+
+    if (*(FileName.getValue()) != '\0') {
+        // Save the name of the tip object in order to handle in Restore()
+        if (Tip.getValue()) {
+            TipName.setValue(Tip.getValue()->getNameInDocument());
+        }
+
+        std::string LastModifiedDateString = Base::TimeInfo::currentDateTimeString();
+        LastModifiedDate.setValue(LastModifiedDateString.c_str());
+        // set author if needed
+        bool saveAuthor = App::GetApplication().GetParameterGroupByPath
+            ("User parameter:BaseApp/Preferences/Document")->GetBool("prefSetAuthorOnSave",false);
+        if (saveAuthor) {
+            std::string Author = App::GetApplication().GetParameterGroupByPath
+                ("User parameter:BaseApp/Preferences/Document")->GetASCII("prefAuthor","");
+            LastModifiedBy.setValue(Author.c_str());
+        }
+
+        return saveToFile(FileName.getValue());
+    }
+
+    return false;
+}
+
+bool Document::saveToFile(const char* filename) const
+{
+    signalStartSave(*this, filename);
+
+    auto hGrp = App::GetApplication().GetParameterGroupByPath("User parameter:BaseApp/Preferences/Document");
+    int compression = hGrp->GetInt("CompressionLevel",3);
+    compression = Base::clamp<int>(compression, Z_NO_COMPRESSION, Z_BEST_COMPRESSION);
+
+    bool policy = App::GetApplication().GetParameterGroupByPath
+                ("User parameter:BaseApp/Preferences/Document")->GetBool("BackupPolicy",true);
+
+    // make a tmp. file where to save the project data first and then rename to
+    // the actual file name. This may be useful if overwriting an existing file
+    // fails so that the data of the work up to now isn't lost.
+    std::string uuid = Base::Uuid::createUuid();
+    std::string fn = filename;
+    if (policy) {
+        fn += ".";
+        fn += uuid;
+    }
+    Base::FileInfo tmp(fn);
+
+    // open extra scope to close ZipWriter properly
+    {
+        Base::ofstream file(tmp, std::ios::out | std::ios::binary);
+        Base::ZipWriter writer(file);
+        if (!file.is_open()) {
+            throw Base::FileException("Failed to open file", tmp);
+        }
+
+        writer.setComment("FreeCAD Document");
+        writer.setLevel(compression);
+        writer.putNextEntry("Document.xml");
+
+        if (hGrp->GetBool("SaveBinaryBrep", false))
+            writer.setMode("BinaryBrep");
+
+        writer.Stream() << "<?xml version='1.0' encoding='utf-8'?>" << endl
+                        << "<!--" << endl
+                        << " FreeCAD Document, see http://www.freecadweb.org for more information..." << endl
+                        << "-->" << endl;
+        Document::Save(writer);
+
+        // Special handling for Gui document.
+        signalSaveDocument(writer);
+
+        // write additional files
+        writer.writeFiles();
+
+        if (writer.hasErrors()) {
+            throw Base::FileException("Failed to write all data to file", tmp);
+        }
+
+        GetApplication().signalSaveDocument(*this);
+    }
+
+    if (policy) {
+        // if saving the project data succeeded rename to the actual file name
+        Base::FileInfo fi(filename);
+        if (fi.exists()) {
+            bool backup = App::GetApplication().GetParameterGroupByPath
+                ("User parameter:BaseApp/Preferences/Document")->GetBool("CreateBackupFiles",true);
+            int count_bak = App::GetApplication().GetParameterGroupByPath
+                ("User parameter:BaseApp/Preferences/Document")->GetInt("CountBackupFiles",1);
+            if (backup) {
+                int nSuff = 0;
+                std::string fn = fi.fileName();
+                Base::FileInfo di(fi.dirPath());
+                std::vector<Base::FileInfo> backup;
+                std::vector<Base::FileInfo> files = di.getDirectoryContent();
+                for (std::vector<Base::FileInfo>::iterator it = files.begin(); it != files.end(); ++it) {
+                    std::string file = it->fileName();
+                    if (file.substr(0,fn.length()) == fn) {
+                        // starts with the same file name
+                        std::string suf(file.substr(fn.length()));
+                        if (suf.size() > 0) {
+                            std::string::size_type nPos = suf.find_first_not_of("0123456789");
+                            if (nPos==std::string::npos) {
+                                // store all backup files
+                                backup.push_back(*it);
+                                nSuff = std::max<int>(nSuff, std::atol(suf.c_str()));
+                            }
+                        }
+                    }
+                }
+
+                if (!backup.empty() && (int)backup.size() >= count_bak) {
+                    // delete the oldest backup file we found
+                    Base::FileInfo del = backup.front();
+                    for (std::vector<Base::FileInfo>::iterator it = backup.begin(); it != backup.end(); ++it) {
+                        if (it->lastModified() < del.lastModified())
+                            del = *it;
+                    }
+
+                    del.deleteFile();
+                    fn = del.filePath();
+                }
+                else {
+                    // create a new backup file
+                    std::stringstream str;
+                    str << fi.filePath() << (nSuff + 1);
+                    fn = str.str();
+                }
+
+                if (fi.renameFile(fn.c_str()) == false)
+                    Base::Console().Warning("Cannot rename project file to backup file\n");
+            }
+            else {
+                fi.deleteFile();
+            }
+        }
+        if (tmp.renameFile(filename) == false) {
+            Base::Console().Warning("Cannot rename file from '%s' to '%s'\n",
+                                    fn.c_str(), filename);
+        }
+    }
+
+    signalFinishSave(*this, filename);
+
+    return true;
+}
+
+bool Document::isAnyRestoring() {
+    return _IsRestoring;
+}
+
+// Open the document
+void Document::restore (const char *filename,
+        bool delaySignal, const std::set<std::string> &objNames)
+{
+    clearUndos();
+    d->activeObject = 0;
+
+    if(d->objectArray.size()) {
+        GetApplication().signalDeleteDocument(*this);
+        d->objectArray.clear();
+        for(auto &v : d->objectMap) {
+            v.second->setStatus(ObjectStatus::Destroy, true);
+            delete(v.second);
+        }
+        d->objectMap.clear();
+        d->objectIdMap.clear();
+        GetApplication().signalNewDocument(*this,false);
+    }
+
+    Base::FlagToggler<> flag(_IsRestoring,false);
+
+    setStatus(Document::PartialDoc,false);
+
+    d->clearRecomputeLog();
+    d->objectArray.clear();
+    d->objectMap.clear();
+    d->objectIdMap.clear();
+    d->lastObjectId = 0;
+
+    if(!filename)
+        filename = FileName.getValue();
+    Base::FileInfo fi(filename);
+    Base::ifstream file(fi, std::ios::in | std::ios::binary);
+    std::streambuf* buf = file.rdbuf();
+    std::streamoff size = buf->pubseekoff(0, std::ios::end, std::ios::in);
+    buf->pubseekoff(0, std::ios::beg, std::ios::in);
+    if (size < 22) // an empty zip archive has 22 bytes
+        throw Base::FileException("Invalid project file",filename);
+
+    zipios::ZipInputStream zipstream(file);
+    Base::XMLReader reader(filename, zipstream);
+
+    if (!reader.isValid())
+        throw Base::FileException("Error reading compression file",filename);
+
+    GetApplication().signalStartRestoreDocument(*this);
+    setStatus(Document::Restoring, true);
+
+    d->partialLoadObjects.clear();
+    for(auto &name : objNames)
+        d->partialLoadObjects.emplace(name,true);
+    try {
+        Document::Restore(reader);
+    }
+    catch (const Base::Exception& e) {
+        Base::Console().Error("Invalid Document.xml: %s\n", e.what());
+    }
+    d->partialLoadObjects.clear();
+
+    // Special handling for Gui document, the view representations must already
+    // exist, what is done in Restore().
+    // Note: This file doesn't need to be available if the document has been created
+    // without GUI. But if available then follow after all data files of the App document.
+    signalRestoreDocument(reader);
+    reader.readFiles(zipstream);
+
+    if (reader.testStatus(Base::XMLReader::ReaderStatus::PartialRestore)) {
+        setStatus(Document::PartialRestore, true);
+        Base::Console().Error("There were errors while loading the file. Some data might have been modified or not recovered at all. Look above for more specific information about the objects involved.\n");
+    }
+
+    if(!delaySignal)
+        afterRestore(true);
+}
+
+void Document::afterRestore(bool checkPartial) {
+    Base::FlagToggler<> flag(_IsRestoring,false);
+    if(!afterRestore(d->objectArray,checkPartial)) {
+        FC_WARN("Reload partial document " << getName());
+        restore();
+        return;
+    }
+    GetApplication().signalFinishRestoreDocument(*this);
+    setStatus(Document::Restoring, false);
+}
+
+bool Document::afterRestore(const std::vector<DocumentObject *> &objArray, bool checkPartial) 
+{
+    checkPartial = checkPartial && testStatus(Document::PartialDoc);
+    if(checkPartial && d->touchedObjs.size())
+        return false;
+
+    // some link type property cannot restore link information until other
+    // objects has been restored. For example, PropertyExpressionEngine and
+    // PropertySheet with expression containing label reference. So we add the
+    // Property::afterRestore() interface to let them sort it out. Note, this
+    // API is not called in object dedpenency order, because the order
+    // information is not ready yet.
+    std::map<DocumentObject*, std::vector<App::Property*> > propMap;
+    for(auto obj : objArray) {
+        auto &props = propMap[obj];
+        obj->getPropertyList(props);
+        for(auto prop : props) {
+            try {
+                prop->afterRestore();
+            } catch (const Base::Exception& e) {
+                FC_ERR("Failed to restore " << obj->getFullName() 
+                        << '.' << prop->getName() << ": " << e.what());
+            }
+        }
+    }
+
+    if(checkPartial && d->touchedObjs.size()) {
+        // partial document touched, signal full reload
+        return false;
+    }
+
+    std::set<DocumentObject*> objSet(objArray.begin(),objArray.end());
+    auto objs = getDependencyList(objArray.empty()?d->objectArray:objArray,DepSort);
+    for (auto obj : objs) {
+        if(objSet.find(obj)==objSet.end())
+            continue;
+        try {
+            for(auto prop : propMap[obj])
+                prop->onContainerRestored();
+            bool touched = false;
+            auto returnCode = obj->ExpressionEngine.execute(
+                    PropertyExpressionEngine::ExecuteOnRestore,&touched);
+            if(returnCode!=DocumentObject::StdReturn) {
+                FC_ERR("Expression engine failed to restore " << obj->getFullName() << ": " << returnCode->Why);
+                d->addRecomputeLog(returnCode);
+            }
+            obj->onDocumentRestored();
+            if(touched)
+                d->touchedObjs.insert(obj);
+        }
+        catch (const Base::Exception& e) {
+            d->addRecomputeLog(e.what(),obj);
+            FC_ERR("Failed to restore " << obj->getFullName() << ": " << e.what());
+        }
+        catch (std::exception &e) {
+            d->addRecomputeLog(e.what(),obj);
+            FC_ERR("Failed to restore " << obj->getFullName() << ": " << e.what());
+        }
+        catch (...) {
+            d->addRecomputeLog("Unknown exception on restore",obj);
+            FC_ERR("Failed to restore " << obj->getFullName() << ": " << "unknown exception");
+        }
+        if(obj->isValid()) {
+            auto &props = propMap[obj];
+            props.clear();
+            // refresh properties in case the object changes its property list
+            obj->getPropertyList(props);
+            for(auto prop : props) {
+                auto link = Base::freecad_dynamic_cast<PropertyLinkBase>(prop);
+                int res;
+                std::string errMsg;
+                if(link && (res=link->checkRestore(&errMsg))) {
+                    d->touchedObjs.insert(obj);
+                    if(res==1)
+                        FC_WARN(obj->getFullName() << '.' << prop->getName() << ": " << errMsg);
+                    else  {
+                        FC_ERR(obj->getFullName() << '.' << prop->getName() << ": " << errMsg);
+                        d->addRecomputeLog(errMsg,obj);
+                        setStatus(Document::PartialRestore, true);
+                    }
+                }
+            }
+        }
+
+        if(checkPartial && d->touchedObjs.size()) {
+            // partial document touched, signal full reload
+            return false;
+        } else if(!d->touchedObjs.count(obj)) 
+            obj->purgeTouched();
+
+        signalFinishRestoreObject(*obj);
+    }
+
+    d->touchedObjs.clear();
+    return true;
+}
+
+bool Document::isSaved() const
+{
+    std::string name = FileName.getValue();
+    return !name.empty();
+}
+
+/** Label is the visible name of a document shown e.g. in the windows title
+ * or in the tree view. The label almost (but not always e.g. if you manually change it)
+ * matches with the file name where the document is stored to.
+ * In contrast to Label the method getName() returns the internal name of the document that only
+ * matches with Label when loading or creating a document because then both are set to the same value.
+ * Since the internal name cannot be changed during runtime it must differ from the Label after saving
+ * the document the first time or saving it under a new file name.
+ * @ note More than one document can have the same label name.
+ * @ note The internal is always guaranteed to be unique because @ref Application::newDocument() checks
+ * for a document with the same name and makes it unique if needed. Hence you cannot rely on that the
+ * internal name matches with the name you passed to Application::newDoument(). You should use the
+ * method getName() instead.
+ */
+const char* Document::getName() const
+{
+    // return GetApplication().getDocumentName(this);
+    return myName.c_str();
+}
+
+std::string Document::getFullName() const {
+    return myName;
+}
+
+/// Remove all modifications. After this call The document becomes valid again.
+void Document::purgeTouched()
+{
+    for (std::vector<DocumentObject*>::iterator It = d->objectArray.begin();It != d->objectArray.end();++It)
+        (*It)->purgeTouched();
+}
+
+bool Document::isTouched() const
+{
+    for (std::vector<DocumentObject*>::const_iterator It = d->objectArray.begin();It != d->objectArray.end();++It)
+        if ((*It)->isTouched())
+            return true;
+    return false;
+}
+
+vector<DocumentObject*> Document::getTouched(void) const
+{
+    vector<DocumentObject*> result;
+
+    for (std::vector<DocumentObject*>::const_iterator It = d->objectArray.begin();It != d->objectArray.end();++It)
+        if ((*It)->isTouched())
+            result.push_back(*It);
+
+    return result;
+}
+
+void Document::setClosable(bool c)
+{
+    setStatus(Document::Closable, c);
+}
+
+bool Document::isClosable() const
+{
+    return testStatus(Document::Closable);
+}
+
+int Document::countObjects(void) const
+{
+   return static_cast<int>(d->objectArray.size());
+}
+
+void Document::getLinksTo(std::set<DocumentObject*> &links, 
+        const DocumentObject *obj, int options, int maxCount,
+        const std::vector<DocumentObject*> &objs) const 
+{
+    std::map<const App::DocumentObject*,App::DocumentObject*> linkMap;
+
+    for(auto o : objs.size()?objs:d->objectArray) {
+        if(o == obj) continue;
+        auto linked = o;
+        if(options & GetLinkArrayElement)
+            linked = o->getLinkedObject(false);
+        else {
+            auto ext = o->getExtensionByType<LinkBaseExtension>(true);
+            if(ext) 
+                linked = ext->getTrueLinkedObject(false,0,0,true);
+            else
+                linked = o->getLinkedObject(false);
+        }
+
+        if(linked && linked!=o) {
+            if(options & GetLinkRecursive)
+                linkMap[linked] = o;
+            else if(linked == obj || !obj) {
+                if((options & GetLinkExternal)
+                        && linked->getDocument()==o->getDocument())
+                    continue;
+                else if(options & GetLinkedObject)
+                    links.insert(linked);
+                else
+                    links.insert(o);
+                if(maxCount && maxCount<=(int)links.size())
+                    return;
+            }
+        }
+    }
+
+    if(!(options & GetLinkRecursive))
+        return;
+
+    std::vector<const DocumentObject*> current(1,obj);
+    for(int depth=0;current.size();++depth) {
+        if(!GetApplication().checkLinkDepth(depth,true))
+            break;
+        std::vector<const DocumentObject*> next;
+        for(auto o : current) {
+            auto iter = linkMap.find(o);
+            if(iter!=linkMap.end() && links.insert(iter->second).second) {
+                if(maxCount && maxCount<=(int)links.size())
+                    return;
+                next.push_back(iter->second);
+            }
+        }
+        current.swap(next);
+    }
+    return;
+}
+
+bool Document::hasLinksTo(const DocumentObject *obj) const {
+    std::set<DocumentObject *> links;
+    getLinksTo(links,obj,0,1);
+    return !links.empty();
+}
+
+std::vector<App::DocumentObject*> Document::getInList(const DocumentObject* me) const
+{
+    // result list
+    std::vector<App::DocumentObject*> result;
+    // go through all objects
+    for (auto It = d->objectMap.begin(); It != d->objectMap.end();++It) {
+        // get the outList and search if me is in that list
+        std::vector<DocumentObject*> OutList = It->second->getOutList();
+        for (std::vector<DocumentObject*>::const_iterator It2=OutList.begin();It2!=OutList.end();++It2)
+            if (*It2 && *It2 == me)
+                // add the parent object
+                result.push_back(It->second);
+    }
+    return result;
+}
+
+// This function unifies the old _rebuildDependencyList() and
+// getDependencyList().  The algorithm basically obtains the object dependency
+// by recrusivly visiting the OutList of each object in the given object array.
+// It makes sure to call getOutList() of each object once and only once, which
+// makes it much more efficient than calling getRecursiveOutList() on each
+// individual object.
+//
+// The problem with the original algorithm is that, it assumes the objects
+// inside any OutList are all within the given object array, so it does not
+// recursively call getOutList() on those dependent objects inside. This
+// assumption is broken by the introduction of PropertyXLink which can link to
+// external object.
+//
+static void _buildDependencyList(const std::vector<App::DocumentObject*> &objectArray,
+        int options, std::vector<App::DocumentObject*> *depObjs, 
+        DependencyList *depList, std::map<DocumentObject*,Vertex> *objectMap, 
+        bool *touchCheck = 0)
+{
+    std::map<DocumentObject*, std::vector<DocumentObject*> > outLists;
+    std::deque<DocumentObject*> objs;
+
+    if(objectMap) objectMap->clear();
+    if(depList) depList->clear();
+
+    int op = (options & Document::DepNoXLinked)?DocumentObject::OutListNoXLinked:0;
+    for (auto obj : objectArray) {
+        objs.push_back(obj);
+        while(objs.size()) {
+            auto obj = objs.front();
+            objs.pop_front();
+            if(!obj || !obj->getNameInDocument())
+                continue;
+
+            auto it = outLists.find(obj);
+            if(it!=outLists.end())
+                continue;
+
+            if(touchCheck) {
+                if(obj->isTouched() || obj->mustExecute()) {
+                    // early termination on touch check
+                    *touchCheck = true;
+                    return;
+                }
+            }
+            if(depObjs) depObjs->push_back(obj);
+            if(objectMap && depList)
+                (*objectMap)[obj] = add_vertex(*depList);
+
+            auto &outList = outLists[obj];
+            outList = obj->getOutList(op);
+            objs.insert(objs.end(),outList.begin(),outList.end());
+        }
+    }
+
+    if(objectMap && depList) {
+        for (const auto &v : outLists) {
+            for(auto obj : v.second) {
+                if(obj && obj->getNameInDocument())
+                    add_edge((*objectMap)[v.first],(*objectMap)[obj],*depList);
+            }
+        }
+    }
+}
+
+std::vector<App::DocumentObject*> Document::getDependencyList(
+    const std::vector<App::DocumentObject*>& objectArray, int options)
+{
+    std::vector<App::DocumentObject*> ret;
+    if(!(options & DepSort)) {
+        _buildDependencyList(objectArray,options,&ret,0,0);
+        return ret;
+    }
+
+    DependencyList depList;
+    std::map<DocumentObject*,Vertex> objectMap;
+    std::map<Vertex,DocumentObject*> vertexMap;
+
+    _buildDependencyList(objectArray,options,0,&depList,&objectMap);
+
+    for(auto &v : objectMap)
+        vertexMap[v.second] = v.first;
+
+    std::list<Vertex> make_order;
+    try {
+        boost::topological_sort(depList, std::front_inserter(make_order));
+    } catch (const std::exception& e) {
+        if(options & DepNoCycle) {
+            // Use boost::strong_components to find cycles. It groups strongly
+            // connected vertices as components, and therefore each component
+            // forms a cycle.
+            std::vector<int> c(vertexMap.size());
+            std::map<int,std::vector<Vertex> > components;
+            boost::strong_components(depList,boost::make_iterator_property_map(
+                        c.begin(),boost::get(boost::vertex_index,depList),c[0]));
+            for(size_t i=0;i<c.size();++i) 
+                components[c[i]].push_back(i);
+
+            FC_ERR("Dependency cycles: ");
+            std::ostringstream ss;
+            ss << std::endl;
+            for(auto &v : components) {
+                if(v.second.size()==1) {
+                    // For components with only one member, we still need to
+                    // check if there it is self looping.
+                    auto it = vertexMap.find(v.second[0]);
+                    if(it==vertexMap.end())
+                        continue;
+                    // Try search the object in its own out list
+                    for(auto obj : it->second->getOutList()) {
+                        if(obj == it->second) {
+                            ss << std::endl << it->second->getFullName() << std::endl;
+                            break;
+                        }
+                    }
+                    continue;
+                }
+                // For components with more than one member, they form a loop together
+                for(size_t i=0;i<v.second.size();++i) {
+                    auto it = vertexMap.find(v.second[i]);
+                    if(it==vertexMap.end())
+                        continue;
+                    if(i%6==0)
+                        ss << std::endl;
+                    ss << it->second->getFullName() << ", ";
+                }
+                ss << std::endl;
+            }
+            FC_ERR(ss.str());
+            FC_THROWM(Base::RuntimeError, e.what());
+        }
+        FC_ERR(e.what());
+        ret = DocumentP::partialTopologicalSort(objectArray);
+        std::reverse(ret.begin(),ret.end());
+        return ret;
+    }
+
+    for (std::list<Vertex>::reverse_iterator i = make_order.rbegin();i != make_order.rend(); ++i)
+        ret.push_back(vertexMap[*i]);
+    return ret;
+}
+
+std::vector<App::Document*> Document::getDependentDocuments(bool sort) {
+    return getDependentDocuments({this},sort);
+}
+
+std::vector<App::Document*> Document::getDependentDocuments(
+        std::vector<App::Document*> pending, bool sort) 
+{
+    DependencyList depList;
+    std::map<Document*,Vertex> docMap;
+    std::map<Vertex,Document*> vertexMap;
+
+    std::vector<App::Document*> ret;
+    if(pending.empty())
+        return ret;
+
+    auto outLists = PropertyXLink::getDocumentOutList();
+    std::set<App::Document*> docs;
+    docs.insert(pending.begin(),pending.end());
+    if(sort) {
+        for(auto doc : pending)
+            docMap[doc] = add_vertex(depList);
+    }
+    while(pending.size()) {
+        auto doc = pending.back();
+        pending.pop_back();
+
+        auto it = outLists.find(doc);
+        if(it == outLists.end())
+            continue;
+
+        auto &vertex = docMap[doc];
+        for(auto depDoc : it->second) {
+            if(docs.insert(depDoc).second) {
+                pending.push_back(depDoc);
+                if(sort)
+                    docMap[depDoc] = add_vertex(depList);
+            }
+            add_edge(vertex,docMap[depDoc],depList);
+        }
+    }
+
+    if(!sort) {
+        ret.insert(ret.end(),docs.begin(),docs.end());
+        return ret;
+    }
+
+    std::list<Vertex> make_order;
+    try {
+        boost::topological_sort(depList, std::front_inserter(make_order));
+    } catch (const std::exception& e) {
+        std::string msg("Document::getDependentDocuments: ");
+        msg += e.what();
+        throw Base::RuntimeError(msg);
+    }
+
+    for(auto &v : docMap)
+        vertexMap[v.second] = v.first;
+    for (auto rIt=make_order.rbegin(); rIt!=make_order.rend(); ++rIt)
+        ret.push_back(vertexMap[*rIt]);
+    return ret;
+}
+
+void Document::_rebuildDependencyList(const std::vector<App::DocumentObject*> &objs)
+{
+#ifdef USE_OLD_DAG
+    _buildDependencyList(objs.empty()?d->objectArray:objs,false,0,&d->DepList,&d->VertexObjectList);
+#else
+    (void)objs;
+#endif
+}
+
+/**
+ * @brief Signal that object identifiers, typically a property or document object has been renamed.
+ *
+ * This function iterates through all document object in the document, and calls its
+ * renameObjectIdentifiers functions.
+ *
+ * @param paths Map with current and new names
+ */
+
+void Document::renameObjectIdentifiers(const std::map<App::ObjectIdentifier, App::ObjectIdentifier> &paths, const std::function<bool(const App::DocumentObject*)> & selector)
+{
+    std::map<App::ObjectIdentifier, App::ObjectIdentifier> extendedPaths;
+
+    std::map<App::ObjectIdentifier, App::ObjectIdentifier>::const_iterator it = paths.begin();
+    while (it != paths.end()) {
+        extendedPaths[it->first.canonicalPath()] = it->second.canonicalPath();
+        ++it;
+    }
+
+    for (std::vector<DocumentObject*>::iterator it = d->objectArray.begin(); it != d->objectArray.end(); ++it)
+        if (selector(*it))
+            (*it)->renameObjectIdentifiers(extendedPaths);
+}
+
+#ifdef USE_OLD_DAG
+int Document::recompute(const std::vector<App::DocumentObject*> &objs, bool force)
+{
+    if (testStatus(Document::Recomputing)) {
+        // this is clearly a bug in the calling instance
+        throw Base::RuntimeError("Nested recomputes of a document are not allowed");
+    }
+
+    int objectCount = 0;
+
+    // The 'SkipRecompute' flag can be (tmp.) set to avoid too many
+    // time expensive recomputes
+    if(!force && testStatus(Document::SkipRecompute))
+        return 0;
+
+    Base::ObjectStatusLocker<Document::Status, Document> exe(Document::Recomputing, this);
+
+    // delete recompute log
+    d->clearRecomputeLog();
+
+    // updates the dependency graph
+    _rebuildDependencyList(objs);
+
+    std::list<Vertex> make_order;
+    DependencyList::out_edge_iterator j, jend;
+
+    try {
+        // this sort gives the execute
+        boost::topological_sort(d->DepList, std::front_inserter(make_order));
+    }
+    catch (const std::exception& e) {
+        std::cerr << "Document::recompute: " << e.what() << std::endl;
+        return -1;
+    }
+
+    // caching vertex to DocObject
+    for (std::map<DocumentObject*,Vertex>::const_iterator It1= d->VertexObjectList.begin();It1 != d->VertexObjectList.end(); ++It1)
+        d->vertexMap[It1->second] = It1->first;
+
+#ifdef FC_LOGFEATUREUPDATE
+    std::clog << "make ordering: " << std::endl;
+#endif
+
+    std::set<DocumentObject*> recomputeList;
+
+    for (std::list<Vertex>::reverse_iterator i = make_order.rbegin();i != make_order.rend(); ++i) {
+        DocumentObject* Cur = d->vertexMap[*i];
+        // Because of PropertyXLink, we should account for external objects
+        // TODO: make sure it is safe to rely on getNameInDocument() to check if
+        // object is in the document. If it crashes, then we should fix the code
+        // to properly nullify getNameInDocument(), rather than revert back to
+        // the inefficient isIn()
+        // if (!Cur || !isIn(Cur)) continue;
+        if (!Cur || !Cur->getNameInDocument()) continue;
+#ifdef FC_LOGFEATUREUPDATE
+        std::clog << Cur->getNameInDocument() << " dep on:" ;
+#endif
+        bool NeedUpdate = false;
+
+        // ask the object if it should be recomputed
+        if (Cur->mustExecute() == 1 || Cur->ExpressionEngine.depsAreTouched()) {
+#ifdef FC_LOGFEATUREUPDATE
+            std::clog << "[touched]";
+#endif
+            NeedUpdate = true;
+        }
+        else {// if (Cur->mustExecute() == -1)
+            // update if one of the dependencies is touched
+            for (boost::tie(j, jend) = out_edges(*i, d->DepList); j != jend; ++j) {
+                DocumentObject* Test = d->vertexMap[target(*j, d->DepList)];
+
+                if (!Test) continue;
+#ifdef FC_LOGFEATUREUPDATE
+                std::clog << " " << Test->getNameInDocument();
+#endif
+                if (Test->isTouched()) {
+                    NeedUpdate = true;
+#ifdef FC_LOGFEATUREUPDATE
+                    std::clog << "[touched]";
+#endif
+                }
+            }
+        }
+        // if one touched recompute
+        if (NeedUpdate) {
+            Cur->touch();
+#ifdef FC_LOGFEATUREUPDATE
+            std::clog << " => Recompute feature";
+#endif
+            recomputeList.insert(Cur);
+        }
+#ifdef FC_LOGFEATUREUPDATE
+        std::clog << std::endl;
+#endif
+    }
+
+#ifdef FC_LOGFEATUREUPDATE
+    std::clog << "Have to recompute the following document objects" << std::endl;
+    for (std::set<DocumentObject*>::const_iterator it = recomputeList.begin(); it != recomputeList.end(); ++it) {
+        std::clog << "  " << (*it)->getNameInDocument() << std::endl;
+    }
+#endif
+
+    for (std::list<Vertex>::reverse_iterator i = make_order.rbegin();i != make_order.rend(); ++i) {
+        DocumentObject* Cur = d->vertexMap[*i];
+        if (!Cur || !isIn(Cur)) continue;
+
+        if (recomputeList.find(Cur) != recomputeList.end() ||
+                Cur->ExpressionEngine.depsAreTouched()) {
+            if ( _recomputeFeature(Cur)) {
+                // if something happened break execution of recompute
+                d->vertexMap.clear();
+                return -1;
+            }
+            signalRecomputedObject(*Cur);
+            ++objectCount;
+        }
+    }
+
+    // reset all touched
+    for (std::map<Vertex,DocumentObject*>::iterator it = d->vertexMap.begin(); it != d->vertexMap.end(); ++it) {
+        // TODO: check the TODO comments above for details
+        // if ((it->second) && isIn(it->second))
+        if ((it->second) && it->second->getNameInDocument())
+            it->second->purgeTouched();
+    }
+    d->vertexMap.clear();
+
+    signalRecomputed(*this);
+
+    return objectCount;
+}
+
+#else //ifdef USE_OLD_DAG
+
+int Document::recompute(const std::vector<App::DocumentObject*> &objs, bool force, bool *hasError, int options) 
+{
+    int objectCount = 0;
+
+    if (testStatus(Document::PartialDoc)) {
+        if(mustExecute()) 
+            FC_WARN("Please reload partial document '" << Label.getValue() << "' for recomputation.");
+        return 0;
+    }
+    if (testStatus(Document::Recomputing)) {
+        // this is clearly a bug in the calling instance
+        throw Base::RuntimeError("Nested recomputes of a document are not allowed");
+    }
+    // The 'SkipRecompute' flag can be (tmp.) set to avoid too many
+    // time expensive recomputes
+    if(!force && testStatus(Document::SkipRecompute)) {
+        signalSkipRecompute(*this,objs);
+        return 0;
+    }
+
+    // delete recompute log
+    d->clearRecomputeLog();
+
+    //do we have anything to do?
+    if(d->objectMap.empty())
+        return 0;
+
+    Base::ObjectStatusLocker<Document::Status, Document> exe(Document::Recomputing, this);
+    signalBeforeRecompute(*this);
+
+#if 0
+    //////////////////////////////////////////////////////////////////////////
+    // Comment by Realthunder: 
+    // the topologicalSrot() below cannot handle partial recompute, haven't got
+    // time to figure out the code yet, simply use back boost::topological_sort
+    // for now, that is, rely on getDependencyList() to do the sorting. The
+    // downside is, it didn't take advantage of the ready built InList, nor will
+    // it report for cyclic dependency.
+    //////////////////////////////////////////////////////////////////////////
+
+    // get the sorted vector of all dependent objects and go though it from the end
+    auto depObjs = getDependencyList(objs.empty()?d->objectArray:objs);
+    vector<DocumentObject*> topoSortedObjects = topologicalSort(depObjs);
+    if (topoSortedObjects.size() != depObjs.size()){
+        cerr << "App::Document::recompute(): cyclic dependency detected" << endl;
+        topoSortedObjects = d->partialTopologicalSort(depObjs);
+    }
+    std::reverse(topoSortedObjects.begin(),topoSortedObjects.end());
+#else
+    auto topoSortedObjects = getDependencyList(objs.empty()?d->objectArray:objs,DepSort|options);
+#endif
+    for(auto obj : topoSortedObjects)
+        obj->setStatus(ObjectStatus::PendingRecompute,true);
+
+    std::set<App::DocumentObject *> filter;
+    size_t idx = 0;
+    try {
+        // maximum two passes to allow some form of dependency inversion
+        for(int passes=0; passes<2 && idx<topoSortedObjects.size(); ++passes) {
+            Base::SequencerLauncher seq("Recompute...", topoSortedObjects.size());
+            FC_LOG("Recompute pass " << passes);
+            for (;idx<topoSortedObjects.size();seq.next(true),++idx) {
+                auto obj = topoSortedObjects[idx];
+                if(!obj->getNameInDocument() || filter.find(obj)!=filter.end())
+                    continue;
+                // ask the object if it should be recomputed
+                bool doRecompute = false;
+                if (obj->mustRecompute()) {
+                    doRecompute = true;
+                    ++objectCount;
+                    int res = _recomputeFeature(obj);
+                    if(res) {
+                        if(hasError)
+                            *hasError = true;
+                        if(res < 0) {
+                            passes = 2;
+                            break;
+                        }
+                        // if something happened filter all object in its
+                        // inListRecursive from the queue then proceed
+                        obj->getInListEx(filter,true);
+                        filter.insert(obj);
+                        continue;
+                    }
+                }
+                if(obj->isTouched() || doRecompute) {
+                    signalRecomputedObject(*obj);
+                    obj->purgeTouched();
+                    // set all dependent object touched to force recompute
+                    for (auto inObjIt : obj->getInList())
+                        inObjIt->enforceRecompute();
+                }
+            }
+            // check if all objects are recomputed but still thouched 
+            for (size_t i=0;i<topoSortedObjects.size();++i) {
+                auto obj = topoSortedObjects[i];
+                obj->setStatus(ObjectStatus::Recompute2,false);
+                if(!filter.count(obj) && obj->isTouched()) {
+                    if(passes>0) 
+                        FC_ERR(obj->getFullName() << " still touched after recompute");
+                    else{
+                        FC_LOG(obj->getFullName() << " still touched after recompute");
+                        if(idx>=topoSortedObjects.size()) {
+                            // let's start the next pass on the first touched object
+                            idx = i;
+                        }
+                        obj->setStatus(ObjectStatus::Recompute2,true);
+                    }
+                }
+            }
+        }
+    }catch(Base::Exception &e) {
+        e.ReportException();
+    }
+
+    for(auto obj : topoSortedObjects) {
+        if(!obj->getNameInDocument())
+            continue;
+        obj->setStatus(ObjectStatus::PendingRecompute,false);
+        obj->setStatus(ObjectStatus::Recompute2,false);
+        if(obj->testStatus(ObjectStatus::PendingRemove))
+            obj->getDocument()->removeObject(obj->getNameInDocument());
+    }
+
+    signalRecomputed(*this,topoSortedObjects);
+
+    return objectCount;
+}
+
+#endif // USE_OLD_DAG
+
+/*!
+  Does almost the same as topologicalSort() until no object with an input degree of zero
+  can be found. It then searches for objects with an output degree of zero until neither
+  an object with input or output degree can be found. The remaining objects form one or
+  multiple cycles.
+  An alternative to this method might be:
+  https://en.wikipedia.org/wiki/Tarjan%E2%80%99s_strongly_connected_components_algorithm
+ */
+std::vector<App::DocumentObject*> DocumentP::partialTopologicalSort(
+        const std::vector<App::DocumentObject*>& objects)
+{
+    vector < App::DocumentObject* > ret;
+    ret.reserve(objects.size());
+    // pairs of input and output degree
+    map < App::DocumentObject*, std::pair<int, int> > countMap;
+
+    for (auto objectIt : objects) {
+        //we need inlist with unique entries
+        auto in = objectIt->getInList();
+        std::sort(in.begin(), in.end());
+        in.erase(std::unique(in.begin(), in.end()), in.end());
+
+        //we need outlist with unique entries
+        auto out = objectIt->getOutList();
+        std::sort(out.begin(), out.end());
+        out.erase(std::unique(out.begin(), out.end()), out.end());
+
+        countMap[objectIt] = std::make_pair(in.size(), out.size());
+    }
+
+    std::list<App::DocumentObject*> degIn;
+    std::list<App::DocumentObject*> degOut;
+
+    bool removeVertex = true;
+    while (removeVertex) {
+        removeVertex = false;
+
+        // try input degree
+        auto degInIt = find_if(countMap.begin(), countMap.end(),
+                               [](pair< App::DocumentObject*, pair<int, int> > vertex)->bool {
+            return vertex.second.first == 0;
+        });
+
+        if (degInIt != countMap.end()) {
+            removeVertex = true;
+            degIn.push_back(degInIt->first);
+            degInIt->second.first = degInIt->second.first - 1;
+
+            //we need outlist with unique entries
+            auto out = degInIt->first->getOutList();
+            std::sort(out.begin(), out.end());
+            out.erase(std::unique(out.begin(), out.end()), out.end());
+
+            for (auto outListIt : out) {
+                auto outListMapIt = countMap.find(outListIt);
+                if (outListMapIt != countMap.end())
+                    outListMapIt->second.first = outListMapIt->second.first - 1;
+            }
+        }
+    }
+
+    // make the output degree negative if input degree is negative
+    // to mark the vertex as processed
+    for (auto& countIt : countMap) {
+        if (countIt.second.first < 0) {
+            countIt.second.second = -1;
+        }
+    }
+
+    removeVertex = degIn.size() != objects.size();
+    while (removeVertex) {
+        removeVertex = false;
+
+        auto degOutIt = find_if(countMap.begin(), countMap.end(),
+                               [](pair< App::DocumentObject*, pair<int, int> > vertex)->bool {
+            return vertex.second.second == 0;
+        });
+
+        if (degOutIt != countMap.end()) {
+            removeVertex = true;
+            degOut.push_front(degOutIt->first);
+            degOutIt->second.second = degOutIt->second.second - 1;
+
+            //we need inlist with unique entries
+            auto in = degOutIt->first->getInList();
+            std::sort(in.begin(), in.end());
+            in.erase(std::unique(in.begin(), in.end()), in.end());
+
+            for (auto inListIt : in) {
+                auto inListMapIt = countMap.find(inListIt);
+                if (inListMapIt != countMap.end())
+                    inListMapIt->second.second = inListMapIt->second.second - 1;
+            }
+        }
+    }
+
+    // at this point we have no root object any more
+    for (auto countIt : countMap) {
+        if (countIt.second.first > 0 && countIt.second.second > 0) {
+            degIn.push_back(countIt.first);
+        }
+    }
+
+    ret.insert(ret.end(), degIn.begin(), degIn.end());
+    ret.insert(ret.end(), degOut.begin(), degOut.end());
+
+    return ret;
+}
+
+std::vector<App::DocumentObject*> DocumentP::topologicalSort(const std::vector<App::DocumentObject*>& objects) const
+{
+    // topological sort algorithm described here:
+    // https://de.wikipedia.org/wiki/Topologische_Sortierung#Algorithmus_f.C3.BCr_das_Topologische_Sortieren
+    vector < App::DocumentObject* > ret;
+    ret.reserve(objects.size());
+    map < App::DocumentObject*,int > countMap;
+
+    for (auto objectIt : objects) {
+        // We now support externally linked objects
+        // if(!obj->getNameInDocument() || obj->getDocument()!=this)
+        if(!objectIt->getNameInDocument())
+            continue;
+        //we need inlist with unique entries
+        auto in = objectIt->getInList();
+        std::sort(in.begin(), in.end());
+        in.erase(std::unique(in.begin(), in.end()), in.end());
+
+        countMap[objectIt] = in.size();
+    }
+
+    auto rootObjeIt = find_if(countMap.begin(), countMap.end(), [](pair < App::DocumentObject*, int > count)->bool {
+        return count.second == 0;
+    });
+
+    if (rootObjeIt == countMap.end()){
+        cerr << "Document::topologicalSort: cyclic dependency detected (no root object)" << endl;
+        return ret;
+    }
+
+    while (rootObjeIt != countMap.end()){
+        rootObjeIt->second = rootObjeIt->second - 1;
+
+        //we need outlist with unique entries
+        auto out = rootObjeIt->first->getOutList();
+        std::sort(out.begin(), out.end());
+        out.erase(std::unique(out.begin(), out.end()), out.end());
+
+        for (auto outListIt : out) {
+            auto outListMapIt = countMap.find(outListIt);
+            if (outListMapIt != countMap.end())
+                outListMapIt->second = outListMapIt->second - 1;
+        }
+        ret.push_back(rootObjeIt->first);
+
+        rootObjeIt = find_if(countMap.begin(), countMap.end(), [](pair < App::DocumentObject*, int > count)->bool {
+            return count.second == 0;
+        });
+    }
+
+    return ret;
+}
+
+std::vector<App::DocumentObject*> Document::topologicalSort() const
+{
+    return d->topologicalSort(d->objectArray);
+}
+
+const char * Document::getErrorDescription(const App::DocumentObject*Obj) const
+{
+    return d->findRecomputeLog(Obj);
+}
+
+// call the recompute of the Feature and handle the exceptions and errors.
+int Document::_recomputeFeature(DocumentObject* Feat)
+{
+    FC_LOG("Recomputing " << Feat->getFullName());
+
+    DocumentObjectExecReturn  *returnCode = 0;
+    try {
+        returnCode = Feat->ExpressionEngine.execute(PropertyExpressionEngine::ExecuteNonOutput);
+        if (returnCode == DocumentObject::StdReturn) {
+            returnCode = Feat->recompute();
+            if(returnCode == DocumentObject::StdReturn)
+                returnCode = Feat->ExpressionEngine.execute(PropertyExpressionEngine::ExecuteOutput);
+        }
+    }
+    catch(Base::AbortException &e){
+        e.ReportException();
+        d->addRecomputeLog("User abort",Feat);
+        return -1;
+    }
+    catch (const Base::MemoryException& e) {
+        FC_ERR("Memory exception in " << Feat->getFullName() << " thrown: " << e.what());
+        d->addRecomputeLog("Out of memory exception",Feat);
+        return 1;
+    }
+    catch (Base::Exception &e) {
+        e.ReportException();
+        d->addRecomputeLog(e.what(),Feat);
+        return 1;
+    }
+    catch (std::exception &e) {
+        FC_ERR("exception in " << Feat->getFullName() << " thrown: " << e.what());
+        d->addRecomputeLog(e.what(),Feat);
+        return 1;
+    }
+#ifndef FC_DEBUG
+    catch (...) {
+        FC_ERR("Unknown exception in " << Feat->getFullName() << " thrown");
+        d->addRecomputeLog("Unknown exception!",Feat);
+        return 1;
+    }
+#endif
+
+    if(returnCode == DocumentObject::StdReturn) {
+        Feat->resetError();
+    }else{
+        returnCode->Which = Feat;
+        d->addRecomputeLog(returnCode);
+#ifdef FC_DEBUG
+        FC_ERR("Failed to recompute " << Feat->getFullName() << ": " << returnCode->Why);
+#else
+        FC_LOG("Failed to recompute " << Feat->getFullName() << ": " << returnCode->Why);
+#endif
+        return 1;
+    }
+    return 0;
+}
+
+bool Document::recomputeFeature(DocumentObject* Feat, bool recursive)
+{
+    // delete recompute log
+    d->clearRecomputeLog(Feat);
+
+    // verify that the feature is (active) part of the document
+    if (Feat->getNameInDocument()) {
+        if(recursive) {
+            bool hasError = false;
+            recompute({Feat},true,&hasError);
+            return !hasError;
+        } else {
+            _recomputeFeature(Feat);
+            signalRecomputedObject(*Feat);
+            return Feat->isValid();
+        }
+    }else
+        return false;
+}
+
+DocumentObject * Document::addObject(const char* sType, const char* pObjectName, 
+        bool isNew, const char *viewType, bool isPartial)
+{
+    Base::BaseClass* base = static_cast<Base::BaseClass*>(Base::Type::createInstanceByName(sType,true));
+
+    string ObjectName;
+    if (!base)
+        return 0;
+    if (!base->getTypeId().isDerivedFrom(App::DocumentObject::getClassTypeId())) {
+        delete base;
+        std::stringstream str;
+        str << "'" << sType << "' is not a document object type";
+        throw Base::TypeError(str.str());
+    }
+
+    App::DocumentObject* pcObject = static_cast<App::DocumentObject*>(base);
+    pcObject->setDocument(this);
+
+    // do no transactions if we do a rollback!
+    if (!d->rollback) {
+        // Undo stuff
+        _checkTransaction(0,0,__LINE__);
+        if (d->activeUndoTransaction)
+            d->activeUndoTransaction->addObjectDel(pcObject);
+    }
+
+    // get Unique name
+    if (pObjectName && pObjectName[0] != '\0')
+        ObjectName = getUniqueObjectName(pObjectName);
+    else
+        ObjectName = getUniqueObjectName(sType);
+
+
+    d->activeObject = pcObject;
+
+    // insert in the name map
+    d->objectMap[ObjectName] = pcObject;
+    // generate object id and add to id map;
+    pcObject->_Id = ++d->lastObjectId;
+    d->objectIdMap[pcObject->_Id] = pcObject;
+    // cache the pointer to the name string in the Object (for performance of DocumentObject::getNameInDocument())
+    pcObject->pcNameInDocument = &(d->objectMap.find(ObjectName)->first);
+    // insert in the vector
+    d->objectArray.push_back(pcObject);
+    // insert in the adjacence list and reference through the ConectionMap
+    //_DepConMap[pcObject] = add_vertex(_DepList);
+
+    // If we are restoring, don't set the Label object now; it will be restored later. This is to avoid potential duplicate
+    // label conflicts later.
+    if (!d->StatusBits.test(Restoring))
+        pcObject->Label.setValue( ObjectName );
+
+    // Call the object-specific initialization
+    if (!d->undoing && !d->rollback && isNew) {
+        pcObject->setupObject ();
+    }
+
+    // mark the object as new (i.e. set status bit 2) and send the signal
+    pcObject->setStatus(ObjectStatus::New, true);
+
+    pcObject->setStatus(ObjectStatus::PartialObject, isPartial);
+
+    if(!viewType)
+        viewType = pcObject->getViewProviderNameOverride();
+    if(viewType) 
+        pcObject->_pcViewProviderName = viewType;
+
+    signalNewObject(*pcObject);
+
+    // do no transactions if we do a rollback!
+    if (!d->rollback && d->activeUndoTransaction) {
+        signalTransactionAppend(*pcObject, d->activeUndoTransaction);
+    }
+
+    signalActivatedObject(*pcObject);
+
+    // return the Object
+    return pcObject;
+}
+
+std::vector<DocumentObject *> Document::addObjects(const char* sType, const std::vector<std::string>& objectNames, bool isNew)
+{
+    Base::Type::importModule(sType);
+    Base::Type type = Base::Type::fromName(sType);
+    if (!type.isDerivedFrom(App::DocumentObject::getClassTypeId())) {
+        std::stringstream str;
+        str << "'" << sType << "' is not a document object type";
+        throw Base::TypeError(str.str());
+    }
+
+    std::vector<DocumentObject *> objects;
+    objects.resize(objectNames.size());
+    std::generate(objects.begin(), objects.end(),
+                  [&]{ return static_cast<App::DocumentObject*>(type.createInstance()); });
+
+    // get all existing object names
+    std::vector<std::string> reservedNames;
+    reservedNames.reserve(d->objectMap.size());
+    for (auto pos = d->objectMap.begin();pos != d->objectMap.end();++pos) {
+        reservedNames.push_back(pos->first);
+    }
+
+    for (auto it = objects.begin(); it != objects.end(); ++it) {
+        auto index = std::distance(objects.begin(), it);
+        App::DocumentObject* pcObject = *it;
+        pcObject->setDocument(this);
+
+        // do no transactions if we do a rollback!
+        if (!d->rollback) {
+            // Undo stuff
+            _checkTransaction(0,0,__LINE__);
+            if (d->activeUndoTransaction) {
+                d->activeUndoTransaction->addObjectDel(pcObject);
+            }
+        }
+
+        // get unique name
+        std::string ObjectName = objectNames[index];
+        if (ObjectName.empty())
+            ObjectName = sType;
+        ObjectName = Base::Tools::getIdentifier(ObjectName);
+        if (d->objectMap.find(ObjectName) != d->objectMap.end()) {
+            // remove also trailing digits from clean name which is to avoid to create lengthy names
+            // like 'Box001001'
+            if (!testStatus(KeepTrailingDigits)) {
+                std::string::size_type index = ObjectName.find_last_not_of("0123456789");
+                if (index+1 < ObjectName.size()) {
+                    ObjectName = ObjectName.substr(0,index+1);
+                }
+            }
+
+            ObjectName = Base::Tools::getUniqueName(ObjectName, reservedNames, 3);
+        }
+
+        reservedNames.push_back(ObjectName);
+
+        // insert in the name map
+        d->objectMap[ObjectName] = pcObject;
+        // generate object id and add to id map;
+        pcObject->_Id = ++d->lastObjectId;
+        d->objectIdMap[pcObject->_Id] = pcObject;
+        // cache the pointer to the name string in the Object (for performance of DocumentObject::getNameInDocument())
+        pcObject->pcNameInDocument = &(d->objectMap.find(ObjectName)->first);
+        // insert in the vector
+        d->objectArray.push_back(pcObject);
+
+        pcObject->Label.setValue(ObjectName);
+
+        // Call the object-specific initialization
+        if (!d->undoing && !d->rollback && isNew) {
+            pcObject->setupObject();
+        }
+
+        // mark the object as new (i.e. set status bit 2) and send the signal
+        pcObject->setStatus(ObjectStatus::New, true);
+
+        const char *viewType = pcObject->getViewProviderNameOverride();
+        pcObject->_pcViewProviderName = viewType?viewType:"";
+
+        signalNewObject(*pcObject);
+
+        // do no transactions if we do a rollback!
+        if (!d->rollback && d->activeUndoTransaction) {
+            signalTransactionAppend(*pcObject, d->activeUndoTransaction);
+        }
+    }
+
+    if (!objects.empty()) {
+        d->activeObject = objects.back();
+        signalActivatedObject(*objects.back());
+    }
+
+    return objects;
+}
+
+void Document::addObject(DocumentObject* pcObject, const char* pObjectName)
+{
+    if (pcObject->getDocument()) {
+        throw Base::RuntimeError("Document object is already added to a document");
+    }
+
+    pcObject->setDocument(this);
+
+    // do no transactions if we do a rollback!
+    if (!d->rollback) {
+        // Undo stuff
+        _checkTransaction(0,0,__LINE__);
+        if (d->activeUndoTransaction)
+            d->activeUndoTransaction->addObjectDel(pcObject);
+    }
+
+    // get unique name
+    string ObjectName;
+    if (pObjectName && pObjectName[0] != '\0')
+        ObjectName = getUniqueObjectName(pObjectName);
+    else
+        ObjectName = getUniqueObjectName(pcObject->getTypeId().getName());
+
+    d->activeObject = pcObject;
+
+    // insert in the name map
+    d->objectMap[ObjectName] = pcObject;
+    // generate object id and add to id map;
+    if(!pcObject->_Id) pcObject->_Id = ++d->lastObjectId;
+    d->objectIdMap[pcObject->_Id] = pcObject;
+    // cache the pointer to the name string in the Object (for performance of DocumentObject::getNameInDocument())
+    pcObject->pcNameInDocument = &(d->objectMap.find(ObjectName)->first);
+    // insert in the vector
+    d->objectArray.push_back(pcObject);
+
+    pcObject->Label.setValue( ObjectName );
+
+    // mark the object as new (i.e. set status bit 2) and send the signal
+    pcObject->setStatus(ObjectStatus::New, true);
+
+    const char *viewType = pcObject->getViewProviderNameOverride();
+    pcObject->_pcViewProviderName = viewType?viewType:"";
+
+    signalNewObject(*pcObject);
+
+    // do no transactions if we do a rollback!
+    if (!d->rollback && d->activeUndoTransaction) {
+        signalTransactionAppend(*pcObject, d->activeUndoTransaction);
+    }
+
+    signalActivatedObject(*pcObject);
+}
+
+void Document::_addObject(DocumentObject* pcObject, const char* pObjectName)
+{
+    std::string ObjectName = getUniqueObjectName(pObjectName);
+    d->objectMap[ObjectName] = pcObject;
+    // generate object id and add to id map;
+    if(!pcObject->_Id) pcObject->_Id = ++d->lastObjectId;
+    d->objectIdMap[pcObject->_Id] = pcObject;
+    d->objectArray.push_back(pcObject);
+    // cache the pointer to the name string in the Object (for performance of DocumentObject::getNameInDocument())
+    pcObject->pcNameInDocument = &(d->objectMap.find(ObjectName)->first);
+
+    // do no transactions if we do a rollback!
+    if (!d->rollback) {
+        // Undo stuff
+        _checkTransaction(0,0,__LINE__);
+        if (d->activeUndoTransaction)
+            d->activeUndoTransaction->addObjectDel(pcObject);
+    }
+
+    const char *viewType = pcObject->getViewProviderNameOverride();
+    pcObject->_pcViewProviderName = viewType?viewType:"";
+
+    // send the signal
+    signalNewObject(*pcObject);
+
+    // do no transactions if we do a rollback!
+    if (!d->rollback && d->activeUndoTransaction) {
+        signalTransactionAppend(*pcObject, d->activeUndoTransaction);
+    }
+
+    d->activeObject = pcObject;
+    signalActivatedObject(*pcObject);
+}
+
+/// Remove an object out of the document
+void Document::removeObject(const char* sName)
+{
+    auto pos = d->objectMap.find(sName);
+
+    // name not found?
+    if (pos == d->objectMap.end())
+        return;
+
+    if (pos->second->testStatus(ObjectStatus::PendingRecompute)) {
+        // TODO: shall we allow removal if there is active udno transaction?
+        FC_LOG("pending remove of " << sName << " after recomputing document " << getName());
+        pos->second->setStatus(ObjectStatus::PendingRemove,true);
+        return;
+    }
+
+    _checkTransaction(pos->second,0,__LINE__);
+
+#if 0
+    if(!d->rollback && d->activeUndoTransaction && pos->second->hasChildElement()) {
+        // Preserve link group sub object global visibilities. Normally those
+        // claimed object should be hidden in global coordinate space. However,
+        // when the group is deleted, the user will naturally try to show the
+        // children, which may now in the global space. When the parent is
+        // undeleted, having its children shown in both the local and global
+        // coordinate space is very confusing. Hence, we preserve the visibility
+        // here
+        for(auto &sub : pos->second->getSubObjects()) {
+            if(sub.empty())
+                continue;
+            if(sub[sub.size()-1]!='.')
+                sub += '.';
+            auto sobj = pos->second->getSubObject(sub.c_str());
+            if(sobj && sobj->getDocument()==this && !sobj->Visibility.getValue())
+                d->activeUndoTransaction->addObjectChange(sobj,&sobj->Visibility);
+        }
+    }
+#endif
+
+    if (d->activeObject == pos->second)
+        d->activeObject = 0;
+
+    // Mark the object as about to be deleted
+    pos->second->setStatus(ObjectStatus::Remove, true);
+    if (!d->undoing && !d->rollback) {
+        pos->second->unsetupObject();
+    }
+
+    signalDeletedObject(*(pos->second));
+
+    // do no transactions if we do a rollback!
+    if (!d->rollback && d->activeUndoTransaction) {
+        // in this case transaction delete or save the object
+        signalTransactionRemove(*pos->second, d->activeUndoTransaction);
+    }
+    else {
+        // if not saved in undo -> delete object
+        signalTransactionRemove(*pos->second, 0);
+    }
+
+#ifdef USE_OLD_DAG
+    if (!d->vertexMap.empty()) {
+        // recompute of document is running
+        for (std::map<Vertex,DocumentObject*>::iterator it = d->vertexMap.begin(); it != d->vertexMap.end(); ++it) {
+            if (it->second == pos->second) {
+                it->second = 0; // just nullify the pointer
+                break;
+            }
+        }
+    }
+#endif //USE_OLD_DAG
+
+    // Before deleting we must nullify all dependent objects
+    breakDependency(pos->second, true);
+
+    //and remove the tip if needed
+    if (Tip.getValue() && strcmp(Tip.getValue()->getNameInDocument(), sName)==0) {
+        Tip.setValue(nullptr);
+        TipName.setValue("");
+    }
+
+    // do no transactions if we do a rollback!
+    std::unique_ptr<DocumentObject> tobedestroyed;
+    if (!d->rollback) {
+        // Undo stuff
+        if (d->activeUndoTransaction) {
+            // in this case transaction delete or save the object
+            d->activeUndoTransaction->addObjectNew(pos->second);
+        }
+        else {
+            // if not saved in undo -> delete object later
+            std::unique_ptr<DocumentObject> delobj(pos->second);
+            tobedestroyed.swap(delobj);
+            tobedestroyed->setStatus(ObjectStatus::Destroy, true);
+        }
+    }
+
+    for (std::vector<DocumentObject*>::iterator obj = d->objectArray.begin(); obj != d->objectArray.end(); ++obj) {
+        if (*obj == pos->second) {
+            d->objectArray.erase(obj);
+            break;
+        }
+    }
+
+    pos->second->setStatus(ObjectStatus::Remove, false); // Unset the bit to be on the safe side
+    d->objectIdMap.erase(pos->second->_Id);
+    d->objectMap.erase(pos);
+}
+
+/// Remove an object out of the document (internal)
+void Document::_removeObject(DocumentObject* pcObject)
+{
+    if (testStatus(Document::Recomputing)) {
+        FC_ERR("Cannot delete " << pcObject->getFullName() << " while recomputing");
+        return;
+    }
+
+    // TODO Refactoring: share code with Document::removeObject() (2015-09-01, Fat-Zer)
+    _checkTransaction(pcObject,0,__LINE__);
+
+    auto pos = d->objectMap.find(pcObject->getNameInDocument());
+
+    if(!d->rollback && d->activeUndoTransaction && pos->second->hasChildElement()) {
+        // Preserve link group children global visibility. See comments in
+        // removeObject() for more details.
+        for(auto &sub : pos->second->getSubObjects()) {
+            if(sub.empty())
+                continue;
+            if(sub[sub.size()-1]!='.')
+                sub += '.';
+            auto sobj = pos->second->getSubObject(sub.c_str());
+            if(sobj && sobj->getDocument()==this && !sobj->Visibility.getValue())
+                d->activeUndoTransaction->addObjectChange(sobj,&sobj->Visibility);
+        }
+    }
+
+    if (d->activeObject == pcObject)
+        d->activeObject = 0;
+
+    // Mark the object as about to be removed
+    pcObject->setStatus(ObjectStatus::Remove, true);
+    if (!d->undoing && !d->rollback) {
+        pcObject->unsetupObject();
+    }
+    signalDeletedObject(*pcObject);
+    // TODO Check me if it's needed (2015-09-01, Fat-Zer)
+
+    //remove the tip if needed
+    if (Tip.getValue() == pcObject) {
+        Tip.setValue(nullptr);
+        TipName.setValue("");
+    }
+
+    // do no transactions if we do a rollback!
+    if (!d->rollback && d->activeUndoTransaction) {
+        // Undo stuff
+        signalTransactionRemove(*pcObject, d->activeUndoTransaction);
+        d->activeUndoTransaction->addObjectNew(pcObject);
+    }
+    else {
+        // for a rollback delete the object
+        signalTransactionRemove(*pcObject, 0);
+        breakDependency(pcObject, true);
+    }
+
+    // remove from map
+    pcObject->setStatus(ObjectStatus::Remove, false); // Unset the bit to be on the safe side
+    d->objectIdMap.erase(pcObject->_Id);
+    d->objectMap.erase(pos);
+
+    for (std::vector<DocumentObject*>::iterator it = d->objectArray.begin(); it != d->objectArray.end(); ++it) {
+        if (*it == pcObject) {
+            d->objectArray.erase(it);
+            break;
+        }
+    }
+
+    // for a rollback delete the object
+    if (d->rollback) {
+        pcObject->setStatus(ObjectStatus::Destroy, true);
+        delete pcObject;
+    }
+}
+
+void Document::breakDependency(DocumentObject* pcObject, bool clear)
+{
+    // Nullify all dependent objects
+    PropertyLinkBase::breakLinks(pcObject,d->objectArray,clear);
+}
+
+std::vector<DocumentObject*> Document::copyObject(
+    const std::vector<DocumentObject*> &objs, bool recursive)
+{
+    std::vector<DocumentObject*> deps;
+    if(!recursive)
+        deps = objs;
+    else
+        deps = getDependencyList(objs,DepNoXLinked|DepSort);
+
+    if(!isSaved() && PropertyXLink::hasXLink(deps))
+        throw Base::RuntimeError(
+                "Document must be saved at least once before link to external objects");
+        
+    MergeDocuments md(this);
+    // if not copying recursively then suppress possible warnings
+    md.setVerbose(recursive);
+
+    unsigned int memsize=1000; // ~ for the meta-information
+    for (std::vector<App::DocumentObject*>::iterator it = deps.begin(); it != deps.end(); ++it)
+        memsize += (*it)->getMemSize();
+
+    // if less than ~10 MB
+    bool use_buffer=(memsize < 0xA00000);
+    QByteArray res;
+    try {
+        res.reserve(memsize);
+    }
+    catch (const Base::MemoryException&) {
+        use_buffer = false;
+    }
+
+    std::vector<App::DocumentObject*> imported;
+    if (use_buffer) {
+        Base::ByteArrayOStreambuf obuf(res);
+        std::ostream ostr(&obuf);
+        exportObjects(deps, ostr);
+
+        Base::ByteArrayIStreambuf ibuf(res);
+        std::istream istr(0);
+        istr.rdbuf(&ibuf);
+        imported = md.importObjects(istr);
+    } else {
+        static Base::FileInfo fi(App::Application::getTempFileName());
+        Base::ofstream ostr(fi, std::ios::out | std::ios::binary);
+        exportObjects(deps, ostr);
+        ostr.close();
+
+        Base::ifstream istr(fi, std::ios::in | std::ios::binary);
+        imported = md.importObjects(istr);
+    }
+
+    if(imported.size()!=deps.size())
+        return imported;
+
+    std::unordered_map<App::DocumentObject*,size_t> indices;
+    size_t i=0;
+    for(auto o : deps)
+        indices[o] = i++;
+    std::vector<App::DocumentObject*> result;
+    result.reserve(objs.size());
+    for(auto o : objs)
+        result.push_back(imported[indices[o]]);
+    return result;
+}
+
+std::vector<App::DocumentObject*> 
+Document::importLinks(const std::vector<App::DocumentObject*> &objArray)
+{
+    std::set<App::DocumentObject*> links;
+    getLinksTo(links,0,GetLinkExternal,0,objArray);
+
+    std::vector<App::DocumentObject*> objs;
+    objs.insert(objs.end(),links.begin(),links.end());
+    objs = App::Document::getDependencyList(objs);
+    if(objs.empty()) {
+        FC_ERR("nothing to import");
+        return objs;
+    }
+
+    for(auto it=objs.begin();it!=objs.end();) {
+        auto obj = *it;
+        if(obj->getDocument() == this) {
+            it = objs.erase(it);
+            continue;
+        }
+        ++it;
+        if(obj->testStatus(App::PartialObject)) {
+            throw Base::RuntimeError(
+                "Cannot import partial loaded object. Please reload the current document");
+        }
+    }
+
+    Base::FileInfo fi(App::Application::getTempFileName());
+    {
+        // save stuff to temp file
+        Base::ofstream str(fi, std::ios::out | std::ios::binary);
+        MergeDocuments mimeView(this);
+        exportObjects(objs, str);
+        str.close();
+    }
+    Base::ifstream str(fi, std::ios::in | std::ios::binary);
+    MergeDocuments mimeView(this);
+    objs = mimeView.importObjects(str);
+    str.close();
+    fi.deleteFile();
+
+    const auto &nameMap = mimeView.getNameMap();
+
+    // First, find all link type properties that needs to be changed
+    std::map<App::Property*,std::unique_ptr<App::Property> > propMap;
+    std::vector<App::Property*> propList;
+    for(auto obj : links) {
+        propList.clear();
+        obj->getPropertyList(propList);
+        for(auto prop : propList) {
+            auto linkProp = Base::freecad_dynamic_cast<PropertyLinkBase>(prop);
+            if(linkProp && !prop->testStatus(Property::Immutable) && !obj->isReadOnly(prop)) {
+                auto copy = linkProp->CopyOnImportExternal(nameMap);
+                if(copy)
+                    propMap[linkProp].reset(copy);
+            }
+        }
+    }
+
+    // Then change them in one go. Note that we don't make change in previous
+    // loop, because a changed link property may break other depending link
+    // properties, e.g. a link sub referring to some sub object of an xlink, If
+    // that sub object is imported with a different name, and xlink is changed
+    // before this link sub, it will break.
+    for(auto &v : propMap) 
+        v.first->Paste(*v.second);
+
+    return objs;
+}
+
+DocumentObject* Document::moveObject(DocumentObject* obj, bool recursive)
+{
+    if(!obj)
+        return 0;
+    Document* that = obj->getDocument();
+    if (that == this)
+        return 0; // nothing todo
+
+    // True object move without copy is only safe when undo is off on both
+    // documents.
+    if(!recursive && !d->iUndoMode && !that->d->iUndoMode) {
+        // all object of the other document that refer to this object must be nullified
+        that->breakDependency(obj, false);
+        std::string objname = getUniqueObjectName(obj->getNameInDocument());
+        that->_removeObject(obj);
+        this->_addObject(obj, objname.c_str());
+        obj->setDocument(this);
+        return obj;
+    }
+
+    std::vector<App::DocumentObject*> deps;
+    if(recursive) 
+        deps = getDependencyList({obj},DepNoXLinked|DepSort);
+    else
+        deps.push_back(obj);
+
+    auto objs = copyObject(deps,false);
+    if(objs.empty()) 
+        return 0;
+    // Some object may delete its children if deleted, so we collect the IDs
+    // or all depdending objects for safety reason.
+    std::vector<int> ids;
+    ids.reserve(deps.size());
+    for(auto o : deps)
+        ids.push_back(o->getID());
+
+    // We only remove object if it is the moving object or it has no
+    // depending objects, i.e. an empty inList, which is why we need to
+    // iterate the depending list backwards.
+    for(auto iter=ids.rbegin();iter!=ids.rend();++iter) {
+        auto o = that->getObjectByID(*iter);
+        if(!o) continue;
+        if(iter==ids.rbegin()
+                || o->getInList().empty())
+            that->removeObject(o->getNameInDocument());
+    }
+    return objs.back();
+}
+
+DocumentObject * Document::getActiveObject(void) const
+{
+    return d->activeObject;
+}
+
+DocumentObject * Document::getObject(const char *Name) const
+{
+    auto pos = d->objectMap.find(Name);
+
+    if (pos != d->objectMap.end())
+        return pos->second;
+    else
+        return 0;
+}
+
+DocumentObject * Document::getObjectByID(long id) const
+{
+    auto it = d->objectIdMap.find(id);
+    if(it!=d->objectIdMap.end())
+        return it->second;
+    return 0;
+}
+
+
+// Note: This method is only used in Tree.cpp slotChangeObject(), see explanation there
+bool Document::isIn(const DocumentObject *pFeat) const
+{
+    for (auto o = d->objectMap.begin(); o != d->objectMap.end(); ++o) {
+        if (o->second == pFeat)
+            return true;
+    }
+
+    return false;
+}
+
+const char * Document::getObjectName(DocumentObject *pFeat) const
+{
+    for (auto pos = d->objectMap.begin();pos != d->objectMap.end();++pos) {
+        if (pos->second == pFeat)
+            return pos->first.c_str();
+    }
+
+    return 0;
+}
+
+std::string Document::getUniqueObjectName(const char *Name) const
+{
+    if (!Name || *Name == '\0')
+        return std::string();
+    std::string CleanName = Base::Tools::getIdentifier(Name);
+
+    // name in use?
+    auto pos = d->objectMap.find(CleanName);
+
+    if (pos == d->objectMap.end()) {
+        // if not, name is OK
+        return CleanName;
+    }
+    else {
+        // remove also trailing digits from clean name which is to avoid to create lengthy names
+        // like 'Box001001'
+        if (!testStatus(KeepTrailingDigits)) {
+            std::string::size_type index = CleanName.find_last_not_of("0123456789");
+            if (index+1 < CleanName.size()) {
+                CleanName = CleanName.substr(0,index+1);
+            }
+        }
+
+        std::vector<std::string> names;
+        names.reserve(d->objectMap.size());
+        for (pos = d->objectMap.begin();pos != d->objectMap.end();++pos) {
+            names.push_back(pos->first);
+        }
+        return Base::Tools::getUniqueName(CleanName, names, 3);
+    }
+}
+
+std::string Document::getStandardObjectName(const char *Name, int d) const
+{
+    std::vector<App::DocumentObject*> mm = getObjects();
+    std::vector<std::string> labels;
+    labels.reserve(mm.size());
+
+    for (std::vector<App::DocumentObject*>::const_iterator it = mm.begin(); it != mm.end(); ++it) {
+        std::string label = (*it)->Label.getValue();
+        labels.push_back(label);
+    }
+    return Base::Tools::getUniqueName(Name, labels, d);
+}
+
+std::vector<DocumentObject*> Document::getDependingObjects() const
+{
+    return getDependencyList(d->objectArray);
+}
+
+const std::vector<DocumentObject*> &Document::getObjects() const
+{
+    return d->objectArray;
+}
+
+
+std::vector<DocumentObject*> Document::getObjectsOfType(const Base::Type& typeId) const
+{
+    std::vector<DocumentObject*> Objects;
+    for (std::vector<DocumentObject*>::const_iterator it = d->objectArray.begin(); it != d->objectArray.end(); ++it) {
+        if ((*it)->getTypeId().isDerivedFrom(typeId))
+            Objects.push_back(*it);
+    }
+    return Objects;
+}
+
+std::vector< DocumentObject* > Document::getObjectsWithExtension(const Base::Type& typeId, bool derived) const {
+
+    std::vector<DocumentObject*> Objects;
+    for (std::vector<DocumentObject*>::const_iterator it = d->objectArray.begin(); it != d->objectArray.end(); ++it) {
+        if ((*it)->hasExtension(typeId, derived))
+            Objects.push_back(*it);
+    }
+    return Objects;
+}
+
+
+std::vector<DocumentObject*> Document::findObjects(const Base::Type& typeId, const char* objname) const
+{
+    boost::regex rx(objname);
+    boost::cmatch what;
+    std::vector<DocumentObject*> Objects;
+    for (std::vector<DocumentObject*>::const_iterator it = d->objectArray.begin(); it != d->objectArray.end(); ++it) {
+        if ((*it)->getTypeId().isDerivedFrom(typeId)) {
+            if (boost::regex_match((*it)->getNameInDocument(), what, rx))
+                Objects.push_back(*it);
+        }
+    }
+    return Objects;
+}
+
+int Document::countObjectsOfType(const Base::Type& typeId) const
+{
+    int ct=0;
+    for (auto it = d->objectMap.begin(); it != d->objectMap.end(); ++it) {
+        if (it->second->getTypeId().isDerivedFrom(typeId))
+            ct++;
+    }
+
+    return ct;
+}
+
+PyObject * Document::getPyObject(void)
+{
+    return Py::new_reference_to(DocumentPythonObject);
+}
+
+std::vector<App::DocumentObject*> Document::getRootObjects() const
+{
+    std::vector < App::DocumentObject* > ret;
+
+    for (auto objectIt : d->objectArray) {
+        if (objectIt->getInList().empty())
+            ret.push_back(objectIt);
+    }
+
+    return ret;
+}
+
+void DocumentP::findAllPathsAt(const std::vector <Node> &all_nodes, size_t id,
+                                std::vector <Path> &all_paths, Path tmp)
+{
+    if (std::find(tmp.begin(), tmp.end(), id) != tmp.end()) {
+        Path tmp2(tmp);
+        tmp2.push_back(id);
+        all_paths.push_back(tmp2);
+        return; // a cycle
+    }
+
+    tmp.push_back(id);
+    if (all_nodes[id].empty()) {
+        all_paths.push_back(tmp);
+        return;
+    }
+
+    for (size_t i=0; i < all_nodes[id].size(); i++) {
+        Path tmp2(tmp);
+        findAllPathsAt(all_nodes, all_nodes[id][i], all_paths, tmp2);
+    }
+}
+
+std::vector<std::list<App::DocumentObject*> >
+Document::getPathsByOutList(const App::DocumentObject* from, const App::DocumentObject* to) const
+{
+    std::map<const DocumentObject*, size_t> indexMap;
+    for (size_t i=0; i<d->objectArray.size(); ++i) {
+        indexMap[d->objectArray[i]] = i;
+    }
+
+    std::vector <Node> all_nodes(d->objectArray.size());
+    for (size_t i=0; i<d->objectArray.size(); ++i) {
+        DocumentObject* obj = d->objectArray[i];
+        std::vector<DocumentObject*> outList = obj->getOutList();
+        for (auto it : outList) {
+            all_nodes[i].push_back(indexMap[it]);
+        }
+    }
+
+    std::vector<std::list<App::DocumentObject*> > array;
+    if (from == to)
+        return array;
+
+    size_t index_from = indexMap[from];
+    size_t index_to = indexMap[to];
+    Path tmp;
+    std::vector<Path> all_paths;
+    DocumentP::findAllPathsAt(all_nodes, index_from, all_paths, tmp);
+
+    for (std::vector<Path>::iterator it = all_paths.begin(); it != all_paths.end(); ++it) {
+        Path::iterator jt = std::find(it->begin(), it->end(), index_to);
+        if (jt != it->end()) {
+            std::list<App::DocumentObject*> path;
+            for (Path::iterator kt = it->begin(); kt != jt; ++kt) {
+                path.push_back(d->objectArray[*kt]);
+            }
+
+            path.push_back(d->objectArray[*jt]);
+            array.push_back(path);
+        }
+    }
+
+    // remove duplicates
+    std::sort(array.begin(), array.end());
+    array.erase(std::unique(array.begin(), array.end()), array.end());
+
+    return array;
+}
+
+bool Document::mustExecute() const
+{
+    if(PropertyXLink::hasXLink(this)) {
+        bool touched = false;
+        _buildDependencyList(d->objectArray,false,0,0,0,&touched);
+        return touched;
+    }
+
+    for (std::vector<DocumentObject*>::const_iterator It = d->objectArray.begin();It != d->objectArray.end();++It)
+        if ((*It)->isTouched() || (*It)->mustExecute()==1)
+            return true;
+    return false;
+}
+